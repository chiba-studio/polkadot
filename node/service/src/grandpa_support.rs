// Copyright 2017-2020 Parity Technologies (UK) Ltd.
// This file is part of Polkadot.

// Polkadot is free software: you can redistribute it and/or modify
// it under the terms of the GNU General Public License as published by
// the Free Software Foundation, either version 3 of the License, or
// (at your option) any later version.

// Polkadot is distributed in the hope that it will be useful,
// but WITHOUT ANY WARRANTY; without even the implied warranty of
// MERCHANTABILITY or FITNESS FOR A PARTICULAR PURPOSE.  See the
// GNU General Public License for more details.

// You should have received a copy of the GNU General Public License
// along with Polkadot.  If not, see <http://www.gnu.org/licenses/>.

//! Polkadot-specific GRANDPA integration utilities.

use std::sync::Arc;

use polkadot_primitives::v1::Hash;

use sp_runtime::traits::{Block as BlockT, NumberFor};
use sp_runtime::generic::BlockId;
use sp_runtime::traits::Header as _;

<<<<<<< HEAD
#[cfg(feature = "approval-checking")]
=======
#[cfg(feature = "real-overseer")]
>>>>>>> 3248c15b
use {
	polkadot_primitives::v1::{Block as PolkadotBlock, Header as PolkadotHeader, BlockNumber},
	polkadot_subsystem::messages::ApprovalVotingMessage,
	prometheus_endpoint::{self, Registry},
	polkadot_overseer::OverseerHandler,
	futures::channel::oneshot,
};

/// A custom GRANDPA voting rule that acts as a diagnostic for the approval
/// voting subsystem's desired votes.
///
/// The practical effect of this voting rule is to implement a fixed delay of
/// blocks and to issue a prometheus metric on the lag behind the head that
/// approval checking would indicate.
<<<<<<< HEAD
#[cfg(feature = "approval-checking")]
=======
#[cfg(feature = "real-overseer")]
>>>>>>> 3248c15b
#[derive(Clone)]
pub(crate) struct ApprovalCheckingDiagnostic {
	checking_lag: Option<prometheus_endpoint::Histogram>,
	overseer: OverseerHandler,
}

<<<<<<< HEAD
#[cfg(feature = "approval-checking")]
=======
#[cfg(feature = "real-overseer")]
>>>>>>> 3248c15b
impl ApprovalCheckingDiagnostic {
	/// Create a new approval checking diagnostic voting rule.
	pub fn new(overseer: OverseerHandler, registry: Option<&Registry>)
		-> Result<Self, prometheus_endpoint::PrometheusError>
	{
		Ok(ApprovalCheckingDiagnostic {
			checking_lag: if let Some(registry) = registry {
				Some(prometheus_endpoint::register(
					prometheus_endpoint::Histogram::with_opts(
						prometheus_endpoint::HistogramOpts::new(
							"approval_checking_finality_lag",
							"How far behind the head of the chain the Approval Checking protocol wants to vote",
						).buckets(vec![1.0, 2.0, 3.0, 4.0, 5.0, 10.0, 20.0, 30.0, 40.0, 50.0])
					)?,
					registry,
				)?)
			} else {
				None
			},
			overseer,
		})
	}
}

<<<<<<< HEAD
#[cfg(feature = "approval-checking")]
=======
#[cfg(feature = "real-overseer")]
>>>>>>> 3248c15b
impl<B> grandpa::VotingRule<PolkadotBlock, B> for ApprovalCheckingDiagnostic
	where B: sp_blockchain::HeaderBackend<PolkadotBlock>
{
	fn restrict_vote(
		&self,
		backend: Arc<B>,
		base: &PolkadotHeader,
		best_target: &PolkadotHeader,
		current_target: &PolkadotHeader,
	) -> grandpa::VotingRuleResult<PolkadotBlock> {
		// always wait 50 blocks behind the head to finalize.
		const DIAGNOSTIC_GRANDPA_DELAY: BlockNumber = 50;

		let aux = || {
			let find_target = |target_number: BlockNumber, current_header: &PolkadotHeader| {
				let mut target_hash = current_header.hash();
				let mut target_header = current_header.clone();

				loop {
					if *target_header.number() < target_number {
						unreachable!(
							"we are traversing backwards from a known block; \
							blocks are stored contiguously; \
							qed"
						);
					}

					if *target_header.number() == target_number {
						return Some((target_hash, target_number));
					}

					target_hash = *target_header.parent_hash();
					target_header = backend.header(BlockId::Hash(target_hash)).ok()?
						.expect("Header known to exist due to the existence of one of its descendents; qed");
				}
			};

			// delay blocks behind the head, but make sure we're not ahead of the current
			// target.
			let target_number = std::cmp::min(
				best_target.number().saturating_sub(DIAGNOSTIC_GRANDPA_DELAY),
				current_target.number().clone(),
			);

			// don't go below base
			let target_number = std::cmp::max(
				target_number,
				base.number().clone(),
			);

			find_target(target_number, current_target)
		};

		let actual_vote_target = aux();

		// Query approval checking and issue metrics.
		let mut overseer = self.overseer.clone();
		let checking_lag = self.checking_lag.clone();

		let best_hash = best_target.hash();
		let best_number = best_target.number.clone();

		let base_number = base.number;

		Box::pin(async move {
			let (tx, rx) = oneshot::channel();
			let approval_checking_subsystem_vote = {
				overseer.send_msg(ApprovalVotingMessage::ApprovedAncestor(
					best_hash,
					base_number,
					tx,
				)).await;

				rx.await.ok().and_then(|v| v)
			};

			let approval_checking_subsystem_lag = approval_checking_subsystem_vote.map_or(
				best_number - base_number,
				|(_h, n)| best_number - n,
			);

			if let Some(ref checking_lag) = checking_lag {
				checking_lag.observe(approval_checking_subsystem_lag as _);
			}

			tracing::debug!(
				target: "approval_voting",
				"GRANDPA: voting on {:?}. Approval-checking lag behind best is {}",
				actual_vote_target,
				approval_checking_subsystem_lag,
			);

			actual_vote_target
		})
	}
}

/// A custom GRANDPA voting rule that "pauses" voting (i.e. keeps voting for the
/// same last finalized block) after a given block at height `N` has been
/// finalized and for a delay of `M` blocks, i.e. until the best block reaches
/// `N` + `M`, the voter will keep voting for block `N`.
#[derive(Clone)]
pub(crate) struct PauseAfterBlockFor<N>(pub(crate) N, pub(crate) N);

impl<Block, B> grandpa::VotingRule<Block, B> for PauseAfterBlockFor<NumberFor<Block>>
where
	Block: BlockT,
	B: sp_blockchain::HeaderBackend<Block>,
{
	fn restrict_vote(
		&self,
		backend: Arc<B>,
		base: &Block::Header,
		best_target: &Block::Header,
		current_target: &Block::Header,
	) -> grandpa::VotingRuleResult<Block> {
		let aux = || {
			// walk backwards until we find the target block
			let find_target = |target_number: NumberFor<Block>, current_header: &Block::Header| {
				let mut target_hash = current_header.hash();
				let mut target_header = current_header.clone();

				loop {
					if *target_header.number() < target_number {
						unreachable!(
							"we are traversing backwards from a known block; \
							 blocks are stored contiguously; \
							 qed"
						);
					}

					if *target_header.number() == target_number {
						return Some((target_hash, target_number));
					}

					target_hash = *target_header.parent_hash();
					target_header = backend.header(BlockId::Hash(target_hash)).ok()?.expect(
						"Header known to exist due to the existence of one of its descendents; qed",
					);
				}
			};

			// only restrict votes targeting a block higher than the block
			// we've set for the pause
			if *current_target.number() > self.0 {
				// if we're past the pause period (i.e. `self.0 + self.1`)
				// then we no longer need to restrict any votes
				if *best_target.number() > self.0 + self.1 {
					return None;
				}

				// if we've finalized the pause block, just keep returning it
				// until best number increases enough to pass the condition above
				if *base.number() >= self.0 {
					return Some((base.hash(), *base.number()));
				}

				// otherwise find the target header at the pause block
				// to vote on
				return find_target(self.0, current_target);
			}

			None
		};

		let target = aux();

		Box::pin(async move { target })
	}
}

/// GRANDPA hard forks due to borked migration of session keys after a runtime
/// upgrade (at #1491596), the signalled authority set changes were invalid
/// (blank keys) and were impossible to finalize. The authorities for these
/// intermediary pending changes are replaced with a static list comprised of
/// w3f validators and randomly selected validators from the latest session (at
/// #1500988).
#[cfg(feature = "full-node")]
pub(crate) fn kusama_hard_forks() -> Vec<(
	grandpa_primitives::SetId,
	(Hash, polkadot_primitives::v1::BlockNumber),
	grandpa_primitives::AuthorityList,
)> {
	use sp_core::crypto::Ss58Codec;
	use std::str::FromStr;

	let forks = vec![
		(
			623,
			"01e94e1e7e9cf07b3b0bf4e1717fce7448e5563901c2ef2e3b8e9ecaeba088b1",
			1492283,
		),
		(
			624,
			"ddc4323c5e8966844dfaa87e0c2f74ef6b43115f17bf8e4ff38845a62d02b9a9",
			1492436,
		),
		(
			625,
			"38ba115b296663e424e32d7b1655cd795719cef4fd7d579271a6d01086cf1628",
			1492586,
		),
		(
			626,
			"f3172b6b8497c10fc772f5dada4eeb1f4c4919c97de9de2e1a439444d5a057ff",
			1492955,
		),
		(
			627,
			"b26526aea299e9d24af29fdacd5cf4751a663d24894e3d0a37833aa14c58424a",
			1493338,
		),
		(
			628,
			"3980d024327d53b8d01ef0d198a052cd058dd579508d8ed6283fe3614e0a3694",
			1493913,
		),
		(
			629,
			"31f22997a786c25ee677786373368cae6fd501fd1bc4b212b8e267235c88179d",
			1495083,
		),
		(
			630,
			"1c65eb250cf54b466c64f1a4003d1415a7ee275e49615450c0e0525179857eef",
			1497404,
		),
		(
			631,
			"9e44116467cc9d7e224e36487bf2cf571698cae16b25f54a7430f1278331fdd8",
			1498598,
		),
	];

	let authorities = vec![
		"CwjLJ1zPWK5Ao9WChAFp7rWGEgN3AyXXjTRPrqgm5WwBpoS",
		"Dp8FHpZTzvoKXztkfrUAkF6xNf6sjVU5ZLZ29NEGUazouou",
		"DtK7YfkhNWU6wEPF1dShsFdhtosVAuJPLkoGhKhG1r5LjKq",
		"FLnHYBuoyThzqJ45tdb8P6yMLdocM7ir27Pg1AnpYoygm1K",
		"FWEfJ5UMghr52UopgYjawAg6hQg3ztbQek75pfeRtLVi8pB",
		"ECoLHAu7HKWGTB9od82HAtequYj6hvNHigkGSB9g3ApxAwB",
		"GL1Tg3Uppo8GYL9NjKj4dWKcS6tW98REop9G5hpu7HgFwTa",
		"ExnjU5LZMktrgtQBE3An6FsQfvaKG1ukxPqwhJydgdgarmY",
		"CagLpgCBu5qJqYF2tpFX6BnU4yHvMGSjc7r3Ed1jY3tMbQt",
		"DsrtmMsD4ijh3n4uodxPoiW9NZ7v7no5wVvPVj8fL1dfrWB",
		"HQB4EctrVR68ozZDyBiRJzLRAEGh1YKgCkAsFjJcegL9RQA",
		"H2YTYbXTFkDY1cGnv164ecnDT3hsD2bQXtyiDbcQuXcQZUV",
		"H5WL8jXmbkCoEcLfvqJkbLUeGrDFsJiMXkhhRWn3joct1tE",
		"DpB37GDrJDYcmg2df2eqsrPKMay1u8hyZ6sQi2FuUiUeNLu",
		"FR8yjKRA9MTjvFGK8kfzrdC23Fr6xd7rfBvZXSjAsmuxURE",
		"DxHPty3B9fpj3duu6Gc6gCSCAvsydJHJEY5G3oVYT8S5BYJ",
		"DbVKC8ZJjevrhqSnZyJMMvmPL7oPPL4ed1roxawYnHVgyin",
		"DVJV81kab2J6oTyRJ9T3NCwW2DSrysbWCssvMcE6cwZHnAd",
		"Fg4rDAyzoVzf39Zo8JFPo4W314ntNWNwm3shr4xKe8M1fJg",
		"GUaNcnAruMVxHGTs7gGpSUpigRJboQYQBBQyPohkFcP6NMH",
		"J4BMGF4W9yWiJz4pkhQW73X6QMGpKUzmPppVnqzBCqw5dQq",
		"E1cR61L1tdDEop4WdWVqcq1H1x6VqsDpSHvFyUeC41uruVJ",
		"GoWLzBsj1f23YtdDpyntnvN1LwXKhF5TEeZvBeTVxofgWGR",
		"CwHwmbogSwtRbrkajVBNubPvWmHBGU4bhMido54M9CjuKZD",
		"FLT63y9oVXJnyiWMAL4RvWxsQx21Vymw9961Z7NRFmSG7rw",
		"FoQ2y6JuHuHTG4rHFL3f2hCxfJMvtrq8wwPWdv8tsdkcyA8",
		"D7QQKqqs8ocGorRA12h4QoBSHDia1DkHeXT4eMfjWQ483QH",
		"J6z7FP35F9DiiU985bhkDTS3WxyeTBeoo9MtLdLoD3GiWPj",
		"EjapydCK25AagodRbDECavHAy8yQY1tmeRhwUXhVWx4cFPv",
		"H8admATcRkGCrF1dTDDBCjQDsYjMkuPaN9YwR2mSCj4DWMQ",
		"FtHMRU1fxsoswJjBvyCGvECepC7gP2X77QbNpyikYSqqR6k",
		"DzY5gwr45GVRUFzRMmeg8iffpqYF47nm3XbJhmjG97FijaE",
		"D3HKWAihSUmg8HrfeFrftSwNK7no261yA9RNr3LUUdsuzuJ",
		"D82DwwGJGTcSvtB3SmNrZejnSertbPzpkYvDUp3ibScL3ne",
		"FTPxLXLQvMDQYFA6VqNLGwWPKhemMYP791XVj8TmDpFuV3b",
		"FzGfKmS7N8Z1tvCBU5JH1eBXZQ9pCtRNoMUnNVv38wZNq72",
		"GDfm1MyLAQ7Rh8YPtF6FtMweV4hz91zzeDy2sSABNNqAbmg",
		"DiVQbq7sozeKp7PXPM1HLFc2m7ih8oepKLRK99oBY3QZak1",
		"HErWh7D2RzrjWWB2fTJfcAejD9MJpadeWWZM2Wnk7LiNWfG",
		"Es4DbDauYZYyRJbr6VxrhdcM1iufP9GtdBYf3YtSEvdwNyb",
		"EBgXT6FaVo4WsN2LmfnB2jnpDFf4zay3E492RGSn6v1tY99",
		"Dr9Zg4fxZurexParztL9SezFeHsPwdP8uGgULeRMbk8DDHJ",
		"JEnSTZJpLh91cSryptj57RtFxq9xXqf4U5wBH3qoP91ZZhN",
		"DqtRkrmtPANa8wrYR7Ce2LxJxk2iNFtiCxv1cXbx54uqdTN",
		"GaxmF53xbuTFKopVEseWiaCTa8fC6f99n4YfW8MGPSPYX3s",
		"EiCesgkAaighBKMpwFSAUdvwE4mRjBjNmmd5fP6d4FG8DAx",
		"HVbwWGUx7kCgUGap1Mfcs37g6JAZ5qsfsM7TsDRcSqvfxmd",
		"G45bc8Ajrd6YSXav77gQwjjGoAsR2qiGd1aLzkMy7o1RLwd",
		"Cqix2rD93Mdf7ytg8tBavAig2TvhXPgPZ2mejQvkq7qgRPq",
		"GpodE2S5dPeVjzHB4Drm8R9rEwcQPtwAspXqCVz1ooFWf5K",
		"CwfmfRmzPKLj3ntSCejuVwYmQ1F9iZWY4meQrAVoJ2G8Kce",
		"Fhp5NPvutRCJ4Gx3G8vCYGaveGcU3KgTwfrn5Zr8sLSgwVx",
		"GeYRRPkyi23wSF3cJGjq82117fKJZUbWsAGimUnzb5RPbB1",
		"DzCJ4y5oT611dfKQwbBDVbtCfENTdMCjb4KGMU3Mq6nyUMu",
	];

	let authorities = authorities
		.into_iter()
		.map(|address| {
			(
				grandpa_primitives::AuthorityId::from_ss58check(address)
					.expect("hard fork authority addresses are static and they should be carefully defined; qed."),
				1,
			)
		})
		.collect::<Vec<_>>();

	forks
		.into_iter()
		.map(|(set_id, hash, number)| {
			let hash = Hash::from_str(hash)
				.expect("hard fork hashes are static and they should be carefully defined; qed.");

			(set_id, (hash, number), authorities.clone())
		})
		.collect()
}

#[cfg(test)]
mod tests {
	use grandpa::VotingRule;
	use polkadot_test_client::{
		TestClientBuilder, TestClientBuilderExt, DefaultTestClientBuilderExt, InitPolkadotBlockBuilder,
		ClientBlockImportExt,
	};
	use sp_blockchain::HeaderBackend;
	use sp_runtime::{generic::BlockId, traits::Header};
	use consensus_common::BlockOrigin;
	use std::sync::Arc;

	#[test]
	fn grandpa_pause_voting_rule_works() {
		let _ = env_logger::try_init();

		let client = Arc::new(TestClientBuilder::new().build());

		let mut push_blocks = {
			let mut client = client.clone();

			move |n| {
				for _ in 0..n {
					let block = client.init_polkadot_block_builder().build().unwrap().block;
					client.import(BlockOrigin::Own, block).unwrap();
				}
			}
		};

		let get_header = {
			let client = client.clone();
			move |n| client.header(&BlockId::Number(n)).unwrap().unwrap()
		};

		// the rule should filter all votes after block #20
		// is finalized until block #50 is imported.
		let voting_rule = super::PauseAfterBlockFor(20, 30);

		// add 10 blocks
		push_blocks(10);
		assert_eq!(client.info().best_number, 10);

		// we have not reached the pause block
		// therefore nothing should be restricted
		assert_eq!(
			futures::executor::block_on(voting_rule.restrict_vote(
				client.clone(),
				&get_header(0),
				&get_header(10),
				&get_header(10)
			)),
			None,
		);

		// add 15 more blocks
		// best block: #25
		push_blocks(15);

		// we are targeting the pause block,
		// the vote should not be restricted
		assert_eq!(
			futures::executor::block_on(voting_rule.restrict_vote(
				client.clone(),
				&get_header(10),
				&get_header(20),
				&get_header(20)
			)),
			None,
		);

		// we are past the pause block, votes should
		// be limited to the pause block.
		let pause_block = get_header(20);
		assert_eq!(
			futures::executor::block_on(voting_rule.restrict_vote(
				client.clone(),
				&get_header(10),
				&get_header(21),
				&get_header(21)
			)),
			Some((pause_block.hash(), *pause_block.number())),
		);

		// we've finalized the pause block, so we'll keep
		// restricting our votes to it.
		assert_eq!(
			futures::executor::block_on(voting_rule.restrict_vote(
				client.clone(),
				&pause_block, // #20
				&get_header(21),
				&get_header(21),
			)),
			Some((pause_block.hash(), *pause_block.number())),
		);

		// add 30 more blocks
		// best block: #55
		push_blocks(30);

		// we're at the last block of the pause, this block
		// should still be considered in the pause period
		assert_eq!(
			futures::executor::block_on(voting_rule.restrict_vote(
				client.clone(),
				&pause_block, // #20
				&get_header(50),
				&get_header(50),
			)),
			Some((pause_block.hash(), *pause_block.number())),
		);

		// we're past the pause period, no votes should be filtered
		assert_eq!(
			futures::executor::block_on(voting_rule.restrict_vote(
				client.clone(),
				&pause_block, // #20
				&get_header(51),
				&get_header(51),
			)),
			None,
		);
	}
}<|MERGE_RESOLUTION|>--- conflicted
+++ resolved
@@ -24,11 +24,7 @@
 use sp_runtime::generic::BlockId;
 use sp_runtime::traits::Header as _;
 
-<<<<<<< HEAD
-#[cfg(feature = "approval-checking")]
-=======
 #[cfg(feature = "real-overseer")]
->>>>>>> 3248c15b
 use {
 	polkadot_primitives::v1::{Block as PolkadotBlock, Header as PolkadotHeader, BlockNumber},
 	polkadot_subsystem::messages::ApprovalVotingMessage,
@@ -43,22 +39,14 @@
 /// The practical effect of this voting rule is to implement a fixed delay of
 /// blocks and to issue a prometheus metric on the lag behind the head that
 /// approval checking would indicate.
-<<<<<<< HEAD
-#[cfg(feature = "approval-checking")]
-=======
 #[cfg(feature = "real-overseer")]
->>>>>>> 3248c15b
 #[derive(Clone)]
 pub(crate) struct ApprovalCheckingDiagnostic {
 	checking_lag: Option<prometheus_endpoint::Histogram>,
 	overseer: OverseerHandler,
 }
 
-<<<<<<< HEAD
-#[cfg(feature = "approval-checking")]
-=======
 #[cfg(feature = "real-overseer")]
->>>>>>> 3248c15b
 impl ApprovalCheckingDiagnostic {
 	/// Create a new approval checking diagnostic voting rule.
 	pub fn new(overseer: OverseerHandler, registry: Option<&Registry>)
@@ -83,11 +71,7 @@
 	}
 }
 
-<<<<<<< HEAD
-#[cfg(feature = "approval-checking")]
-=======
 #[cfg(feature = "real-overseer")]
->>>>>>> 3248c15b
 impl<B> grandpa::VotingRule<PolkadotBlock, B> for ApprovalCheckingDiagnostic
 	where B: sp_blockchain::HeaderBackend<PolkadotBlock>
 {
