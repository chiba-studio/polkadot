// Copyright 2020 Parity Technologies (UK) Ltd.
// This file is part of Polkadot.

// Polkadot is free software: you can redistribute it and/or modify
// it under the terms of the GNU General Public License as published by
// the Free Software Foundation, either version 3 of the License, or
// (at your option) any later version.

// Polkadot is distributed in the hope that it will be useful,
// but WITHOUT ANY WARRANTY; without even the implied warranty of
// MERCHANTABILITY or FITNESS FOR A PARTICULAR PURPOSE.  See the
// GNU General Public License for more details.

// You should have received a copy of the GNU General Public License
// along with Polkadot.  If not, see <http://www.gnu.org/licenses/>.

//! Implements a `CandidateBackingSubsystem`.

#![deny(unused_crate_dependencies)]

use std::collections::{HashMap, HashSet};
use std::pin::Pin;
use std::sync::Arc;

use bitvec::vec::BitVec;
use futures::{channel::{mpsc, oneshot}, Future, FutureExt, SinkExt, StreamExt};

use sp_keystore::SyncCryptoStorePtr;
use polkadot_primitives::v1::{
	AvailableData, BackedCandidate, CandidateCommitments, CandidateDescriptor, CandidateHash,
	CandidateReceipt, CollatorId, CommittedCandidateReceipt, CoreIndex, CoreState, Hash, Id as ParaId,
	PoV, SigningContext, ValidatorId, ValidatorIndex, ValidatorSignature, ValidityAttestation,
};
use polkadot_node_primitives::{
	Statement, SignedFullStatement, ValidationResult,
};
use polkadot_subsystem::{
	PerLeafSpan, Stage,
	jaeger,
	messages::{
		AllMessages, AvailabilityStoreMessage, CandidateBackingMessage, CandidateSelectionMessage,
		CandidateValidationMessage, PoVDistributionMessage, ProvisionableData,
		ProvisionerMessage, StatementDistributionMessage, ValidationFailed, RuntimeApiRequest,
	},
};
use polkadot_node_subsystem_util::{
	self as util,
	request_session_index_for_child,
	request_validator_groups,
	request_validators,
	request_from_runtime,
	Validator,
	delegated_subsystem,
	FromJobCommand,
	metrics::{self, prometheus},
};
use statement_table::{
	generic::AttestedCandidate as TableAttestedCandidate,
	Context as TableContextTrait,
	Table,
	v1::{
		SignedStatement as TableSignedStatement,
		Statement as TableStatement,
		Summary as TableSummary,
	},
};
use thiserror::Error;

const LOG_TARGET: &str = "candidate_backing";

#[derive(Debug, Error)]
enum Error {
	#[error("Candidate is not found")]
	CandidateNotFound,
	#[error("Signature is invalid")]
	InvalidSignature,
	#[error("Failed to send candidates {0:?}")]
	Send(Vec<BackedCandidate>),
	#[error("FetchPoV channel closed before receipt")]
	FetchPoV(#[source] oneshot::Canceled),
	#[error("ValidateFromChainState channel closed before receipt")]
	ValidateFromChainState(#[source] oneshot::Canceled),
	#[error("StoreAvailableData channel closed before receipt")]
	StoreAvailableData(#[source] oneshot::Canceled),
	#[error("a channel was closed before receipt in try_join!")]
	JoinMultiple(#[source] oneshot::Canceled),
	#[error("Obtaining erasure chunks failed")]
	ObtainErasureChunks(#[from] erasure_coding::Error),
	#[error(transparent)]
	ValidationFailed(#[from] ValidationFailed),
	#[error(transparent)]
	Mpsc(#[from] mpsc::SendError),
	#[error(transparent)]
	UtilError(#[from] util::Error),
}

enum ValidatedCandidateCommand {
	// We were instructed to second the candidate.
	Second(BackgroundValidationResult),
	// We were instructed to validate the candidate.
	Attest(BackgroundValidationResult),
}

impl std::fmt::Debug for ValidatedCandidateCommand {
	fn fmt(&self, f: &mut std::fmt::Formatter) -> std::fmt::Result {
		let candidate_hash = self.candidate_hash();
		match *self {
			ValidatedCandidateCommand::Second(_) =>
				write!(f, "Second({})", candidate_hash),
			ValidatedCandidateCommand::Attest(_) =>
				write!(f, "Attest({})", candidate_hash),
		}
	}
}

impl ValidatedCandidateCommand {
	fn candidate_hash(&self) -> CandidateHash {
		match *self {
			ValidatedCandidateCommand::Second(Ok((ref candidate, _, _))) => candidate.hash(),
			ValidatedCandidateCommand::Second(Err(ref candidate)) => candidate.hash(),
			ValidatedCandidateCommand::Attest(Ok((ref candidate, _, _))) => candidate.hash(),
			ValidatedCandidateCommand::Attest(Err(ref candidate)) => candidate.hash(),
		}
	}
}

/// Holds all data needed for candidate backing job operation.
struct CandidateBackingJob {
	/// The hash of the relay parent on top of which this job is doing it's work.
	parent: Hash,
	/// Outbound message channel sending part.
	tx_from: mpsc::Sender<FromJobCommand>,
	/// The `ParaId` assigned to this validator
	assignment: Option<ParaId>,
	/// The collator required to author the candidate, if any.
	required_collator: Option<CollatorId>,
	/// Spans for all candidates that are not yet backable.
	unbacked_candidates: HashMap<CandidateHash, jaeger::Span>,
	/// We issued `Seconded`, `Valid` or `Invalid` statements on about these candidates.
	issued_statements: HashSet<CandidateHash>,
	/// These candidates are undergoing validation in the background.
	awaiting_validation: HashSet<CandidateHash>,
	/// `Some(h)` if this job has already issued `Seconded` statement for some candidate with `h` hash.
	seconded: Option<CandidateHash>,
	/// The candidates that are includable, by hash. Each entry here indicates
	/// that we've sent the provisioner the backed candidate.
	backed: HashSet<CandidateHash>,
	keystore: SyncCryptoStorePtr,
	table: Table<TableContext>,
	table_context: TableContext,
	background_validation: mpsc::Receiver<ValidatedCandidateCommand>,
	background_validation_tx: mpsc::Sender<ValidatedCandidateCommand>,
	metrics: Metrics,
}

const fn group_quorum(n_validators: usize) -> usize {
	(n_validators / 2) + 1
}

#[derive(Default)]
struct TableContext {
	signing_context: SigningContext,
	validator: Option<Validator>,
	groups: HashMap<ParaId, Vec<ValidatorIndex>>,
	validators: Vec<ValidatorId>,
}

impl TableContextTrait for TableContext {
	type AuthorityId = ValidatorIndex;
	type Digest = CandidateHash;
	type GroupId = ParaId;
	type Signature = ValidatorSignature;
	type Candidate = CommittedCandidateReceipt;

	fn candidate_digest(candidate: &CommittedCandidateReceipt) -> CandidateHash {
		candidate.hash()
	}

	fn candidate_group(candidate: &CommittedCandidateReceipt) -> ParaId {
		candidate.descriptor().para_id
	}

	fn is_member_of(&self, authority: &ValidatorIndex, group: &ParaId) -> bool {
		self.groups.get(group).map_or(false, |g| g.iter().position(|a| a == authority).is_some())
	}

	fn requisite_votes(&self, group: &ParaId) -> usize {
		self.groups.get(group).map_or(usize::max_value(), |g| group_quorum(g.len()))
	}
}

struct InvalidErasureRoot;

// It looks like it's not possible to do an `impl From` given the current state of
// the code. So this does the necessary conversion.
fn primitive_statement_to_table(s: &SignedFullStatement) -> TableSignedStatement {
	let statement = match s.payload() {
		Statement::Seconded(c) => TableStatement::Candidate(c.clone()),
		Statement::Valid(h) => TableStatement::Valid(h.clone()),
		Statement::Invalid(h) => TableStatement::Invalid(h.clone()),
	};

	TableSignedStatement {
		statement,
		signature: s.signature().clone(),
		sender: s.validator_index(),
	}
}

#[tracing::instrument(level = "trace", skip(attested, table_context), fields(subsystem = LOG_TARGET))]
fn table_attested_to_backed(
	attested: TableAttestedCandidate<
		ParaId,
		CommittedCandidateReceipt,
		ValidatorIndex,
		ValidatorSignature,
	>,
	table_context: &TableContext,
) -> Option<BackedCandidate> {
	let TableAttestedCandidate { candidate, validity_votes, group_id: para_id } = attested;

	let (ids, validity_votes): (Vec<_>, Vec<ValidityAttestation>) = validity_votes
		.into_iter()
		.map(|(id, vote)| (id, vote.into()))
		.unzip();

	let group = table_context.groups.get(&para_id)?;

	let mut validator_indices = BitVec::with_capacity(group.len());

	validator_indices.resize(group.len(), false);

	// The order of the validity votes in the backed candidate must match
	// the order of bits set in the bitfield, which is not necessarily
	// the order of the `validity_votes` we got from the table.
	let mut vote_positions = Vec::with_capacity(validity_votes.len());
	for (orig_idx, id) in ids.iter().enumerate() {
		if let Some(position) = group.iter().position(|x| x == id) {
			validator_indices.set(position, true);
			vote_positions.push((orig_idx, position));
		} else {
			tracing::warn!(
				target: LOG_TARGET,
				"Logic error: Validity vote from table does not correspond to group",
			);

			return None;
		}
	}
	vote_positions.sort_by_key(|(_orig, pos_in_group)| *pos_in_group);

	Some(BackedCandidate {
		candidate,
		validity_votes: vote_positions.into_iter()
			.map(|(pos_in_votes, _pos_in_group)| validity_votes[pos_in_votes].clone())
			.collect(),
		validator_indices,
	})
}

async fn store_available_data(
	tx_from: &mut mpsc::Sender<FromJobCommand>,
	id: Option<ValidatorIndex>,
	n_validators: u32,
	candidate_hash: CandidateHash,
	available_data: AvailableData,
) -> Result<(), Error> {
	let (tx, rx) = oneshot::channel();
	tx_from.send(AllMessages::AvailabilityStore(
			AvailabilityStoreMessage::StoreAvailableData(
				candidate_hash,
				id,
				n_validators,
				available_data,
				tx,
			)
		).into()
	).await?;

	let _ = rx.await.map_err(Error::StoreAvailableData)?;

	Ok(())
}

// Make a `PoV` available.
//
// This will compute the erasure root internally and compare it to the expected erasure root.
// This returns `Err()` iff there is an internal error. Otherwise, it returns either `Ok(Ok(()))` or `Ok(Err(_))`.
#[tracing::instrument(level = "trace", skip(tx_from, pov, span), fields(subsystem = LOG_TARGET))]
async fn make_pov_available(
	tx_from: &mut mpsc::Sender<FromJobCommand>,
	validator_index: Option<ValidatorIndex>,
	n_validators: usize,
	pov: Arc<PoV>,
	candidate_hash: CandidateHash,
	validation_data: polkadot_primitives::v1::PersistedValidationData,
	expected_erasure_root: Hash,
	span: Option<&jaeger::Span>,
) -> Result<Result<(), InvalidErasureRoot>, Error> {
	let available_data = AvailableData {
		pov,
		validation_data,
	};

	{
		let _span = span.as_ref().map(|s| {
			s.child_with_candidate("erasure-coding", &candidate_hash)
		});

		let chunks = erasure_coding::obtain_chunks_v1(
			n_validators,
			&available_data,
		)?;

		let branches = erasure_coding::branches(chunks.as_ref());
		let erasure_root = branches.root();

		if erasure_root != expected_erasure_root {
			return Ok(Err(InvalidErasureRoot));
		}
	}

	{
		let _span = span.as_ref().map(|s|
			s.child_with_candidate("store-data", &candidate_hash)
		);

		store_available_data(
			tx_from,
			validator_index,
			n_validators as u32,
			candidate_hash,
			available_data,
		).await?;
	}

	Ok(Ok(()))
}

async fn request_pov_from_distribution(
	tx_from: &mut mpsc::Sender<FromJobCommand>,
	parent: Hash,
	descriptor: CandidateDescriptor,
) -> Result<Arc<PoV>, Error> {
	let (tx, rx) = oneshot::channel();

	tx_from.send(AllMessages::PoVDistribution(
		PoVDistributionMessage::FetchPoV(parent, descriptor, tx)
	).into()).await?;

	rx.await.map_err(Error::FetchPoV)
}

async fn request_candidate_validation(
	tx_from: &mut mpsc::Sender<FromJobCommand>,
	candidate: CandidateDescriptor,
	pov: Arc<PoV>,
) -> Result<ValidationResult, Error> {
	let (tx, rx) = oneshot::channel();

	tx_from.send(AllMessages::CandidateValidation(
			CandidateValidationMessage::ValidateFromChainState(
				candidate,
				pov,
				tx,
			)
		).into()
	).await?;

	match rx.await {
		Ok(Ok(validation_result)) => Ok(validation_result),
		Ok(Err(err)) => Err(Error::ValidationFailed(err)),
		Err(err) => Err(Error::ValidateFromChainState(err)),
	}
}

type BackgroundValidationResult = Result<(CandidateReceipt, CandidateCommitments, Arc<PoV>), CandidateReceipt>;

struct BackgroundValidationParams<F> {
	tx_from: mpsc::Sender<FromJobCommand>,
	tx_command: mpsc::Sender<ValidatedCandidateCommand>,
	candidate: CandidateReceipt,
	relay_parent: Hash,
	pov: Option<Arc<PoV>>,
	validator_index: Option<ValidatorIndex>,
	n_validators: usize,
	span: Option<jaeger::Span>,
	make_command: F,
}

async fn validate_and_make_available(
	params: BackgroundValidationParams<impl Fn(BackgroundValidationResult) -> ValidatedCandidateCommand + Sync>,
) -> Result<(), Error> {
	let BackgroundValidationParams {
		mut tx_from,
		mut tx_command,
		candidate,
		relay_parent,
		pov,
		validator_index,
		n_validators,
		span,
		make_command,
	} = params;

	let pov = match pov {
		Some(pov) => pov,
		None => {
			let _span = span.as_ref().map(|s| s.child("request-pov"));
			request_pov_from_distribution(
				&mut tx_from,
				relay_parent,
				candidate.descriptor.clone(),
			).await?
		}
	};

	let v = {
		let _span = span.as_ref().map(|s| {
			s.child_builder("request-validation")
			.with_pov(&pov)
			.build()
		});
		request_candidate_validation(&mut tx_from, candidate.descriptor.clone(), pov.clone()).await?
	};

	let expected_commitments_hash = candidate.commitments_hash;

	let res = match v {
		ValidationResult::Valid(commitments, validation_data) => {
			tracing::debug!(
				target: LOG_TARGET,
				candidate_hash = ?candidate.hash(),
				"Validation successful",
			);

			// If validation produces a new set of commitments, we vote the candidate as invalid.
			if commitments.hash() != expected_commitments_hash {
				tracing::debug!(
					target: LOG_TARGET,
					candidate_hash = ?candidate.hash(),
					actual_commitments = ?commitments,
					"Commitments obtained with validation don't match the announced by the candidate receipt",
				);
				Err(candidate)
			} else {
				let erasure_valid = make_pov_available(
					&mut tx_from,
					validator_index,
					n_validators,
					pov.clone(),
					candidate.hash(),
					validation_data,
					candidate.descriptor.erasure_root,
					span.as_ref(),
				).await?;

				match erasure_valid {
					Ok(()) => Ok((candidate, commitments, pov.clone())),
					Err(InvalidErasureRoot) => {
						tracing::debug!(
							target: LOG_TARGET,
							candidate_hash = ?candidate.hash(),
							actual_commitments = ?commitments,
							"Erasure root doesn't match the announced by the candidate receipt",
						);
						Err(candidate)
					},
				}
			}
		}
		ValidationResult::Invalid(reason) => {
			tracing::debug!(
				target: LOG_TARGET,
				candidate_hash = ?candidate.hash(),
				reason = ?reason,
				"Validation yielded an invalid candidate",
			);
			Err(candidate)
		}
	};

	tx_command.send(make_command(res)).await.map_err(Into::into)
}

impl CandidateBackingJob {
	/// Run asynchronously.
	async fn run_loop(
		mut self,
		mut rx_to: mpsc::Receiver<CandidateBackingMessage>,
		span: PerLeafSpan,
	) -> Result<(), Error> {
		loop {
			futures::select! {
				validated_command = self.background_validation.next() => {
					let _span = span.child("process-validation-result");
					if let Some(c) = validated_command {
						self.handle_validated_candidate_command(&span, c).await?;
					} else {
						panic!("`self` hasn't dropped and `self` holds a reference to this sender; qed");
					}
				}
				to_job = rx_to.next() => match to_job {
					None => break,
					Some(msg) => {
						// we intentionally want spans created in `process_msg` to descend from the
						// `span ` which is longer-lived than this ephemeral timing span.
						let _timing_span = span.child("process-message");
						self.process_msg(&span, msg).await?;
					}
				}
			}
		}

		Ok(())
	}

	#[tracing::instrument(level = "trace", skip(self), fields(subsystem = LOG_TARGET))]
	async fn handle_validated_candidate_command(
		&mut self,
		parent_span: &jaeger::Span,
		command: ValidatedCandidateCommand,
	) -> Result<(), Error> {
		let candidate_hash = command.candidate_hash();
		self.awaiting_validation.remove(&candidate_hash);

		match command {
			ValidatedCandidateCommand::Second(res) => {
				match res {
					Ok((candidate, commitments, pov)) => {
						// sanity check.
						if self.seconded.is_none() && !self.issued_statements.contains(&candidate_hash) {
							self.seconded = Some(candidate_hash);
							self.issued_statements.insert(candidate_hash);
							self.metrics.on_candidate_seconded();

							let statement = Statement::Seconded(CommittedCandidateReceipt {
								descriptor: candidate.descriptor.clone(),
								commitments,
							});
							if let Some(stmt) = self.sign_import_and_distribute_statement(
								statement,
								parent_span,
							).await? {
								self.issue_candidate_seconded_message(stmt).await?;
							}
							self.distribute_pov(candidate.descriptor, pov).await?;
						}
					}
					Err(candidate) => {
						self.issue_candidate_invalid_message(candidate).await?;
					}
				}
			}
			ValidatedCandidateCommand::Attest(res) => {
				// sanity check.
				if !self.issued_statements.contains(&candidate_hash) {
					let statement = if res.is_ok() {
						Statement::Valid(candidate_hash)
					} else {
						Statement::Invalid(candidate_hash)
					};

					self.issued_statements.insert(candidate_hash);
					self.sign_import_and_distribute_statement(statement, &parent_span).await?;
				}
			}
		}

		Ok(())
	}

	#[tracing::instrument(level = "trace", skip(self, params), fields(subsystem = LOG_TARGET))]
	async fn background_validate_and_make_available(
		&mut self,
		params: BackgroundValidationParams<
			impl Fn(BackgroundValidationResult) -> ValidatedCandidateCommand + Send + 'static + Sync
		>,
	) -> Result<(), Error> {
		let candidate_hash = params.candidate.hash();

		if self.awaiting_validation.insert(candidate_hash) {
			// spawn background task.
			let bg = async move {
				if let Err(e) = validate_and_make_available(params).await {
					tracing::error!("Failed to validate and make available: {:?}", e);
				}
			};
			self.tx_from.send(FromJobCommand::Spawn("Backing Validation", bg.boxed())).await?;
		}

		Ok(())
	}

	async fn issue_candidate_invalid_message(
		&mut self,
		candidate: CandidateReceipt,
	) -> Result<(), Error> {
		self.tx_from.send(AllMessages::from(CandidateSelectionMessage::Invalid(self.parent, candidate)).into()).await?;

		Ok(())
	}

	async fn issue_candidate_seconded_message(
		&mut self,
		statement: SignedFullStatement,
	) -> Result<(), Error> {
		self.tx_from.send(AllMessages::from(CandidateSelectionMessage::Seconded(self.parent, statement)).into()).await?;

		Ok(())
	}

	/// Kick off background validation with intent to second.
	#[tracing::instrument(level = "trace", skip(self, parent_span, pov), fields(subsystem = LOG_TARGET))]
	async fn validate_and_second(
		&mut self,
		parent_span: &jaeger::Span,
		candidate: &CandidateReceipt,
		pov: Arc<PoV>,
	) -> Result<(), Error> {
		// Check that candidate is collated by the right collator.
		if self.required_collator.as_ref()
			.map_or(false, |c| c != &candidate.descriptor().collator)
		{
			self.issue_candidate_invalid_message(candidate.clone()).await?;
			return Ok(());
		}

		let candidate_hash = candidate.hash();
		let span = self.get_unbacked_validation_child(parent_span, candidate_hash);

		tracing::debug!(
			target: LOG_TARGET,
			candidate_hash = ?candidate_hash,
			candidate_receipt = ?candidate,
			"Validate and second candidate",
		);

		self.background_validate_and_make_available(BackgroundValidationParams {
			tx_from: self.tx_from.clone(),
			tx_command: self.background_validation_tx.clone(),
			candidate: candidate.clone(),
			relay_parent: self.parent,
			pov: Some(pov),
			validator_index: self.table_context.validator.as_ref().map(|v| v.index()),
			n_validators: self.table_context.validators.len(),
			span,
			make_command: ValidatedCandidateCommand::Second,
		}).await?;

		Ok(())
	}

	async fn sign_import_and_distribute_statement(
		&mut self,
		statement: Statement,
		parent_span: &jaeger::Span,
	) -> Result<Option<SignedFullStatement>, Error> {
		if let Some(signed_statement) = self.sign_statement(statement).await {
			self.import_statement(&signed_statement, parent_span).await?;
			self.distribute_signed_statement(signed_statement.clone()).await?;
			Ok(Some(signed_statement))
		} else {
			Ok(None)
		}
	}

	/// Check if there have happened any new misbehaviors and issue necessary messages.
	#[tracing::instrument(level = "trace", skip(self), fields(subsystem = LOG_TARGET))]
	async fn issue_new_misbehaviors(&mut self) -> Result<(), Error> {
		// collect the misbehaviors to avoid double mutable self borrow issues
		let misbehaviors: Vec<_> = self.table.drain_misbehaviors().collect();
		for (validator_id, report) in misbehaviors {
			self.send_to_provisioner(
				ProvisionerMessage::ProvisionableData(
					self.parent,
					ProvisionableData::MisbehaviorReport(self.parent, validator_id, report)
				)
			).await?
		}

		Ok(())
	}

	/// Import a statement into the statement table and return the summary of the import.
	#[tracing::instrument(level = "trace", skip(self), fields(subsystem = LOG_TARGET))]
	async fn import_statement(
		&mut self,
		statement: &SignedFullStatement,
		parent_span: &jaeger::Span,
	) -> Result<Option<TableSummary>, Error> {
		tracing::debug!(
			target: LOG_TARGET,
			statement = ?statement.payload().to_compact(),
			"Importing statement",
		);

		let import_statement_span = {
			// create a span only for candidates we're already aware of.
			let candidate_hash = statement.payload().candidate_hash();
			self.get_unbacked_statement_child(parent_span, candidate_hash, statement.validator_index())
		};

		let stmt = primitive_statement_to_table(statement);

		let summary = self.table.import_statement(&self.table_context, stmt);

		let unbacked_span = if let Some(attested) = summary.as_ref()
			.and_then(|s| self.table.attested_candidate(&s.candidate, &self.table_context))
		{
			let candidate_hash = attested.candidate.hash();
			// `HashSet::insert` returns true if the thing wasn't in there already.
			if self.backed.insert(candidate_hash) {
				let span = self.remove_unbacked_span(&candidate_hash);

				if let Some(backed) =
					table_attested_to_backed(attested, &self.table_context)
				{
					tracing::debug!(
						target: LOG_TARGET,
						candidate_hash = ?candidate_hash,
						"Candidate backed",
					);

					let message = ProvisionerMessage::ProvisionableData(
						self.parent,
						ProvisionableData::BackedCandidate(backed.receipt()),
					);
					self.send_to_provisioner(message).await?;

					span.as_ref().map(|s| s.child("backed"));
					span
				} else {
					None
				}
			} else {
				None
			}
		} else {
			None
		};

		self.issue_new_misbehaviors().await?;

		// It is important that the child span is dropped before its parent span (`unbacked_span`)
		drop(import_statement_span);
		drop(unbacked_span);

		Ok(summary)
	}

	#[tracing::instrument(level = "trace", skip(self, span), fields(subsystem = LOG_TARGET))]
	async fn process_msg(&mut self, span: &jaeger::Span, msg: CandidateBackingMessage) -> Result<(), Error> {
		match msg {
			CandidateBackingMessage::Second(_relay_parent, candidate, pov) => {
				let _timer = self.metrics.time_process_second();

				let span = span.child_builder("second")
					.with_stage(jaeger::Stage::CandidateBacking)
					.with_pov(&pov)
					.with_candidate(&candidate.hash())
					.with_relay_parent(&_relay_parent)
					.build();

				// Sanity check that candidate is from our assignment.
				if Some(candidate.descriptor().para_id) != self.assignment {
					return Ok(());
				}

				// If the message is a `CandidateBackingMessage::Second`, sign and dispatch a
				// Seconded statement only if we have not seconded any other candidate and
				// have not signed a Valid statement for the requested candidate.
				if self.seconded.is_none() {
					// This job has not seconded a candidate yet.
					let candidate_hash = candidate.hash();
					let pov = Arc::new(pov);

					if !self.issued_statements.contains(&candidate_hash) {
						self.validate_and_second(&span, &candidate, pov.clone()).await?;
					}
				}
			}
			CandidateBackingMessage::Statement(_relay_parent, statement) => {
				let _timer = self.metrics.time_process_statement();
				let span = span.child_builder("statement")
					.with_stage(jaeger::Stage::CandidateBacking)
					.with_candidate(&statement.payload().candidate_hash())
					.with_relay_parent(&_relay_parent)
					.build();

				self.check_statement_signature(&statement)?;
				match self.maybe_validate_and_import(&span, statement).await {
					Err(Error::ValidationFailed(_)) => return Ok(()),
					Err(e) => return Err(e),
					Ok(()) => (),
				}
			}
			CandidateBackingMessage::GetBackedCandidates(_, requested_candidates, tx) => {
				let _timer = self.metrics.time_get_backed_candidates();

				let backed = requested_candidates
					.into_iter()
					.filter_map(|hash| {
						self.table.attested_candidate(&hash, &self.table_context)
							.and_then(|attested| table_attested_to_backed(attested, &self.table_context))
					})
					.collect();

				tx.send(backed).map_err(|data| Error::Send(data))?;
			}
		}

		Ok(())
	}

	/// Kick off validation work and distribute the result as a signed statement.
	#[tracing::instrument(level = "trace", skip(self, span), fields(subsystem = LOG_TARGET))]
	async fn kick_off_validation_work(
		&mut self,
		summary: TableSummary,
		span: Option<jaeger::Span>,
	) -> Result<(), Error> {
		let candidate_hash = summary.candidate;

		if self.issued_statements.contains(&candidate_hash) {
			return Ok(())
		}

		// We clone the commitments here because there are borrowck
		// errors relating to this being a struct and methods borrowing the entirety of self
		// and not just those things that the function uses.
		let candidate = self.table.get_candidate(&candidate_hash).ok_or(Error::CandidateNotFound)?.to_plain();
		let descriptor = candidate.descriptor().clone();

		tracing::debug!(
			target: LOG_TARGET,
			candidate_hash = ?candidate_hash,
			candidate_receipt = ?candidate,
			"Kicking off validation",
		);

		// Check that candidate is collated by the right collator.
		if self.required_collator.as_ref()
			.map_or(false, |c| c != &descriptor.collator)
		{
			// If not, we've got the statement in the table but we will
			// not issue validation work for it.
			//
			// Act as though we've issued a statement.
			self.issued_statements.insert(candidate_hash);
			return Ok(());
		}

		self.background_validate_and_make_available(BackgroundValidationParams {
			tx_from: self.tx_from.clone(),
			tx_command: self.background_validation_tx.clone(),
			candidate,
			relay_parent: self.parent,
			pov: None,
			validator_index: self.table_context.validator.as_ref().map(|v| v.index()),
			n_validators: self.table_context.validators.len(),
			span,
			make_command: ValidatedCandidateCommand::Attest,
		}).await
	}

	/// Import the statement and kick off validation work if it is a part of our assignment.
	#[tracing::instrument(level = "trace", skip(self, parent_span), fields(subsystem = LOG_TARGET))]
	async fn maybe_validate_and_import(
		&mut self,
		parent_span: &jaeger::Span,
		statement: SignedFullStatement,
	) -> Result<(), Error> {
		if let Some(summary) = self.import_statement(&statement, parent_span).await? {
			if let Statement::Seconded(_) = statement.payload() {
				if Some(summary.group_id) == self.assignment {
					let span = self.get_unbacked_validation_child(parent_span, summary.candidate);

					self.kick_off_validation_work(summary, span).await?;
				}
			}
		}

		Ok(())
	}

	#[tracing::instrument(level = "trace", skip(self), fields(subsystem = LOG_TARGET))]
	async fn sign_statement(&self, statement: Statement) -> Option<SignedFullStatement> {
		let signed = self.table_context
			.validator
			.as_ref()?
			.sign(self.keystore.clone(), statement)
			.await
			.ok()
			.flatten()?;
		self.metrics.on_statement_signed();
		Some(signed)
	}

	#[tracing::instrument(level = "trace", skip(self), fields(subsystem = LOG_TARGET))]
	fn check_statement_signature(&self, statement: &SignedFullStatement) -> Result<(), Error> {
		let idx = statement.validator_index() as usize;

		if self.table_context.validators.len() > idx {
			statement.check_signature(
				&self.table_context.signing_context,
				&self.table_context.validators[idx],
			).map_err(|_| Error::InvalidSignature)?;
		} else {
			return Err(Error::InvalidSignature);
		}

		Ok(())
	}

	/// Insert or get the unbacked-span for the given candidate hash.
	fn insert_or_get_unbacked_span(&mut self, parent_span: &jaeger::Span, hash: CandidateHash) -> Option<&jaeger::Span> {
		if !self.backed.contains(&hash) {
			// only add if we don't consider this backed.
			let span = self.unbacked_candidates.entry(hash).or_insert_with(|| {
				parent_span.child_with_candidate("unbacked-candidate", &hash)
			});
			Some(span)
		} else {
			None
		}
	}

<<<<<<< HEAD
	fn get_unbacked_validation_child(&mut self, parent_span: &JaegerSpan, hash: CandidateHash) -> Option<JaegerSpan> {
		self.insert_or_get_unbacked_span(parent_span, hash).map(|span| span.child_with_candidate("validation", &hash))
=======
	fn get_unbacked_validation_child(&mut self, parent_span: &jaeger::Span, hash: CandidateHash) -> Option<jaeger::Span> {
		self.insert_or_get_unbacked_span(parent_span, hash)
			.map(|span| {
				span.child_builder("validation")
					.with_candidate(&hash)
					.with_stage(Stage::CandidateBacking)
					.build()
			})
>>>>>>> 1e2b8ae5
	}

	fn get_unbacked_statement_child(
		&mut self,
		parent_span: &jaeger::Span,
		hash: CandidateHash,
		validator: ValidatorIndex,
	) -> Option<jaeger::Span> {
		self.insert_or_get_unbacked_span(parent_span, hash).map(|span| {
			span.child_builder("import-statement")
				.with_candidate(&hash)
				.with_validator_index(validator)
				.build()
		})
	}

	fn remove_unbacked_span(&mut self, hash: &CandidateHash) -> Option<jaeger::Span> {
		self.unbacked_candidates.remove(hash)
	}

	async fn send_to_provisioner(&mut self, msg: ProvisionerMessage) -> Result<(), Error> {
		self.tx_from.send(AllMessages::from(msg).into()).await?;

		Ok(())
	}

	async fn distribute_pov(
		&mut self,
		descriptor: CandidateDescriptor,
		pov: Arc<PoV>,
	) -> Result<(), Error> {
		self.tx_from.send(AllMessages::from(
			PoVDistributionMessage::DistributePoV(self.parent, descriptor, pov),
		).into()).await.map_err(Into::into)
	}

	async fn distribute_signed_statement(&mut self, s: SignedFullStatement) -> Result<(), Error> {
		let smsg = StatementDistributionMessage::Share(self.parent, s);

		self.tx_from.send(AllMessages::from(smsg).into()).await?;

		Ok(())
	}
}

impl util::JobTrait for CandidateBackingJob {
	type ToJob = CandidateBackingMessage;
	type Error = Error;
	type RunArgs = SyncCryptoStorePtr;
	type Metrics = Metrics;

	const NAME: &'static str = "CandidateBackingJob";

	#[tracing::instrument(skip(span, keystore, metrics, rx_to, tx_from), fields(subsystem = LOG_TARGET))]
	fn run(
		parent: Hash,
		span: Arc<jaeger::Span>,
		keystore: SyncCryptoStorePtr,
		metrics: Metrics,
		rx_to: mpsc::Receiver<Self::ToJob>,
		mut tx_from: mpsc::Sender<FromJobCommand>,
	) -> Pin<Box<dyn Future<Output = Result<(), Self::Error>> + Send>> {
		async move {
			macro_rules! try_runtime_api {
				($x: expr) => {
					match $x {
						Ok(x) => x,
						Err(e) => {
							tracing::warn!(
								target: LOG_TARGET,
								err = ?e,
								"Failed to fetch runtime API data for job",
							);

							// We can't do candidate validation work if we don't have the
							// requisite runtime API data. But these errors should not take
							// down the node.
							return Ok(());
						}
					}
				}
			}

			let span = PerLeafSpan::new(span, "backing");
			let _span = span.child("runtime-apis");

			let (validators, groups, session_index, cores) = futures::try_join!(
				try_runtime_api!(request_validators(parent, &mut tx_from).await),
				try_runtime_api!(request_validator_groups(parent, &mut tx_from).await),
				try_runtime_api!(request_session_index_for_child(parent, &mut tx_from).await),
				try_runtime_api!(request_from_runtime(
					parent,
					&mut tx_from,
					|tx| RuntimeApiRequest::AvailabilityCores(tx),
				).await),
			).map_err(Error::JoinMultiple)?;

			let validators = try_runtime_api!(validators);
			let (validator_groups, group_rotation_info) = try_runtime_api!(groups);
			let session_index = try_runtime_api!(session_index);
			let cores = try_runtime_api!(cores);

			drop(_span);
			let _span = span.child("validator-construction");

			let signing_context = SigningContext { parent_hash: parent, session_index };
			let validator = match Validator::construct(
				&validators,
				signing_context,
				keystore.clone(),
			).await {
				Ok(v) => v,
				Err(util::Error::NotAValidator) => { return Ok(()) },
				Err(e) => {
					tracing::warn!(
						target: LOG_TARGET,
						err = ?e,
						"Cannot participate in candidate backing",
					);

					return Ok(())
				}
			};

			drop(_span);
			let _span = span.child("calc-validator-groups");


			let mut groups = HashMap::new();

			let n_cores = cores.len();

			let mut assignment = None;
			for (idx, core) in cores.into_iter().enumerate() {
				// Ignore prospective assignments on occupied cores for the time being.
				if let CoreState::Scheduled(scheduled) = core {
					let core_index = CoreIndex(idx as _);
					let group_index = group_rotation_info.group_for_core(core_index, n_cores);
					if let Some(g) = validator_groups.get(group_index.0 as usize) {
						if g.contains(&validator.index()) {
							assignment = Some((scheduled.para_id, scheduled.collator));
						}
						groups.insert(scheduled.para_id, g.clone());
					}
				}
			}

			let table_context = TableContext {
				groups,
				validators,
				signing_context: validator.signing_context().clone(),
				validator: Some(validator),
			};

			let (assignment, required_collator) = match assignment {
				None => (None, None),
				Some((assignment, required_collator)) => (Some(assignment), required_collator),
			};

			drop(_span);
			let _span = span.child("wait-for-job");

			let (background_tx, background_rx) = mpsc::channel(16);
			let job = CandidateBackingJob {
				parent,
				tx_from,
				assignment,
				required_collator,
				issued_statements: HashSet::new(),
				awaiting_validation: HashSet::new(),
				seconded: None,
				unbacked_candidates: HashMap::new(),
				backed: HashSet::new(),
				keystore,
				table: Table::default(),
				table_context,
				background_validation: background_rx,
				background_validation_tx: background_tx,
				metrics,
			};
			drop(_span);

			job.run_loop(rx_to, span).await
		}.boxed()
	}
}

#[derive(Clone)]
struct MetricsInner {
	signed_statements_total: prometheus::Counter<prometheus::U64>,
	candidates_seconded_total: prometheus::Counter<prometheus::U64>,
	process_second: prometheus::Histogram,
	process_statement: prometheus::Histogram,
	get_backed_candidates: prometheus::Histogram,
}

/// Candidate backing metrics.
#[derive(Default, Clone)]
pub struct Metrics(Option<MetricsInner>);

impl Metrics {
	fn on_statement_signed(&self) {
		if let Some(metrics) = &self.0 {
			metrics.signed_statements_total.inc();
		}
	}

	fn on_candidate_seconded(&self) {
		if let Some(metrics) = &self.0 {
			metrics.candidates_seconded_total.inc();
		}
	}

	/// Provide a timer for handling `CandidateBackingMessage:Second` which observes on drop.
	fn time_process_second(&self) -> Option<metrics::prometheus::prometheus::HistogramTimer> {
		self.0.as_ref().map(|metrics| metrics.process_second.start_timer())
	}

	/// Provide a timer for handling `CandidateBackingMessage::Statement` which observes on drop.
	fn time_process_statement(&self) -> Option<metrics::prometheus::prometheus::HistogramTimer> {
		self.0.as_ref().map(|metrics| metrics.process_statement.start_timer())
	}

	/// Provide a timer for handling `CandidateBackingMessage::GetBackedCandidates` which observes on drop.
	fn time_get_backed_candidates(&self) -> Option<metrics::prometheus::prometheus::HistogramTimer> {
		self.0.as_ref().map(|metrics| metrics.get_backed_candidates.start_timer())
	}
}

impl metrics::Metrics for Metrics {
	fn try_register(registry: &prometheus::Registry) -> Result<Self, prometheus::PrometheusError> {
		let metrics = MetricsInner {
			signed_statements_total: prometheus::register(
				prometheus::Counter::new(
					"parachain_candidate_backing_signed_statements_total",
					"Number of statements signed.",
				)?,
				registry,
			)?,
			candidates_seconded_total: prometheus::register(
				prometheus::Counter::new(
					"parachain_candidate_backing_candidates_seconded_total",
					"Number of candidates seconded.",
				)?,
				registry,
			)?,
			process_second: prometheus::register(
				prometheus::Histogram::with_opts(
					prometheus::HistogramOpts::new(
						"parachain_candidate_backing_process_second",
						"Time spent within `candidate_backing::process_second`",
					)
				)?,
				registry,
			)?,
			process_statement: prometheus::register(
				prometheus::Histogram::with_opts(
					prometheus::HistogramOpts::new(
						"parachain_candidate_backing_process_statement",
						"Time spent within `candidate_backing::process_statement`",
					)
				)?,
				registry,
			)?,
			get_backed_candidates: prometheus::register(
				prometheus::Histogram::with_opts(
					prometheus::HistogramOpts::new(
						"parachain_candidate_backing_get_backed_candidates",
						"Time spent within `candidate_backing::get_backed_candidates`",
					)
				)?,
				registry,
			)?,
		};
		Ok(Metrics(Some(metrics)))
	}
}

delegated_subsystem!(CandidateBackingJob(SyncCryptoStorePtr, Metrics) <- CandidateBackingMessage as CandidateBackingSubsystem);

#[cfg(test)]
mod tests {
	use super::*;
	use assert_matches::assert_matches;
	use futures::{future, Future};
	use polkadot_primitives::v1::{BlockData, GroupRotationInfo, HeadData, PersistedValidationData, ScheduledCore};
	use polkadot_subsystem::{
		messages::{RuntimeApiRequest, RuntimeApiMessage},
		ActiveLeavesUpdate, FromOverseer, OverseerSignal,
	};
	use polkadot_node_primitives::InvalidCandidate;
	use sp_keyring::Sr25519Keyring;
	use sp_application_crypto::AppKey;
	use sp_keystore::{CryptoStore, SyncCryptoStore};
	use statement_table::v1::Misbehavior;
	use std::collections::HashMap;

	fn validator_pubkeys(val_ids: &[Sr25519Keyring]) -> Vec<ValidatorId> {
		val_ids.iter().map(|v| v.public().into()).collect()
	}

	fn table_statement_to_primitive(
		statement: TableStatement,
	) -> Statement {
		match statement {
			TableStatement::Candidate(committed_candidate_receipt) => Statement::Seconded(committed_candidate_receipt),
			TableStatement::Valid(candidate_hash) => Statement::Valid(candidate_hash),
			TableStatement::Invalid(candidate_hash) => Statement::Invalid(candidate_hash),
		}
	}

	struct TestState {
		chain_ids: Vec<ParaId>,
		keystore: SyncCryptoStorePtr,
		validators: Vec<Sr25519Keyring>,
		validator_public: Vec<ValidatorId>,
		validation_data: PersistedValidationData,
		validator_groups: (Vec<Vec<ValidatorIndex>>, GroupRotationInfo),
		availability_cores: Vec<CoreState>,
		head_data: HashMap<ParaId, HeadData>,
		signing_context: SigningContext,
		relay_parent: Hash,
	}

	impl Default for TestState {
		fn default() -> Self {
			let chain_a = ParaId::from(1);
			let chain_b = ParaId::from(2);
			let thread_a = ParaId::from(3);

			let chain_ids = vec![chain_a, chain_b, thread_a];

			let validators = vec![
				Sr25519Keyring::Alice,
				Sr25519Keyring::Bob,
				Sr25519Keyring::Charlie,
				Sr25519Keyring::Dave,
				Sr25519Keyring::Ferdie,
				Sr25519Keyring::One,
			];

			let keystore = Arc::new(sc_keystore::LocalKeystore::in_memory());
			// Make sure `Alice` key is in the keystore, so this mocked node will be a parachain validator.
			SyncCryptoStore::sr25519_generate_new(&*keystore, ValidatorId::ID, Some(&validators[0].to_seed()))
				.expect("Insert key into keystore");

			let validator_public = validator_pubkeys(&validators);

			let validator_groups = vec![vec![2, 0, 3, 5], vec![1], vec![4]];
			let group_rotation_info = GroupRotationInfo {
				session_start_block: 0,
				group_rotation_frequency: 100,
				now: 1,
			};

			let thread_collator: CollatorId = Sr25519Keyring::Two.public().into();
			let availability_cores = vec![
				CoreState::Scheduled(ScheduledCore {
					para_id: chain_a,
					collator: None,
				}),
				CoreState::Scheduled(ScheduledCore {
					para_id: chain_b,
					collator: None,
				}),
				CoreState::Scheduled(ScheduledCore {
					para_id: thread_a,
					collator: Some(thread_collator.clone()),
				}),
			];

			let mut head_data = HashMap::new();
			head_data.insert(chain_a, HeadData(vec![4, 5, 6]));

			let relay_parent = Hash::repeat_byte(5);

			let signing_context = SigningContext {
				session_index: 1,
				parent_hash: relay_parent,
			};

			let validation_data = PersistedValidationData {
				parent_head: HeadData(vec![7, 8, 9]),
				relay_parent_number: Default::default(),
				max_pov_size: 1024,
				relay_parent_storage_root: Default::default(),
			};

			Self {
				chain_ids,
				keystore,
				validators,
				validator_public,
				validator_groups: (validator_groups, group_rotation_info),
				availability_cores,
				head_data,
				validation_data,
				signing_context,
				relay_parent,
			}
		}
	}

	struct TestHarness {
		virtual_overseer: polkadot_node_subsystem_test_helpers::TestSubsystemContextHandle<CandidateBackingMessage>,
	}

	fn test_harness<T: Future<Output=()>>(keystore: SyncCryptoStorePtr, test: impl FnOnce(TestHarness) -> T) {
		let pool = sp_core::testing::TaskExecutor::new();

		let (context, virtual_overseer) = polkadot_node_subsystem_test_helpers::make_subsystem_context(pool.clone());

		let subsystem = CandidateBackingSubsystem::run(context, keystore, Metrics(None), pool.clone());

		let test_fut = test(TestHarness {
			virtual_overseer,
		});

		futures::pin_mut!(test_fut);
		futures::pin_mut!(subsystem);
		futures::executor::block_on(future::select(test_fut, subsystem));
	}

	fn make_erasure_root(test: &TestState, pov: PoV) -> Hash {
		let available_data = AvailableData {
			validation_data: test.validation_data.clone(),
			pov: Arc::new(pov),
		};

		let chunks = erasure_coding::obtain_chunks_v1(test.validators.len(), &available_data).unwrap();
		erasure_coding::branches(&chunks).root()
	}

	#[derive(Default)]
	struct TestCandidateBuilder {
		para_id: ParaId,
		head_data: HeadData,
		pov_hash: Hash,
		relay_parent: Hash,
		erasure_root: Hash,
	}

	impl TestCandidateBuilder {
		fn build(self) -> CommittedCandidateReceipt {
			CommittedCandidateReceipt {
				descriptor: CandidateDescriptor {
					para_id: self.para_id,
					pov_hash: self.pov_hash,
					relay_parent: self.relay_parent,
					erasure_root: self.erasure_root,
					..Default::default()
				},
				commitments: CandidateCommitments {
					head_data: self.head_data,
					..Default::default()
				},
			}
		}
	}

	// Tests that the subsystem performs actions that are requied on startup.
	async fn test_startup(
		virtual_overseer: &mut polkadot_node_subsystem_test_helpers::TestSubsystemContextHandle<CandidateBackingMessage>,
		test_state: &TestState,
	) {
		// Start work on some new parent.
		virtual_overseer.send(FromOverseer::Signal(
			OverseerSignal::ActiveLeaves(ActiveLeavesUpdate::start_work(
				test_state.relay_parent,
				Arc::new(jaeger::Span::Disabled),
			)))
		).await;

		// Check that subsystem job issues a request for a validator set.
		assert_matches!(
			virtual_overseer.recv().await,
			AllMessages::RuntimeApi(
				RuntimeApiMessage::Request(parent, RuntimeApiRequest::Validators(tx))
			) if parent == test_state.relay_parent => {
				tx.send(Ok(test_state.validator_public.clone())).unwrap();
			}
		);

		// Check that subsystem job issues a request for the validator groups.
		assert_matches!(
			virtual_overseer.recv().await,
			AllMessages::RuntimeApi(
				RuntimeApiMessage::Request(parent, RuntimeApiRequest::ValidatorGroups(tx))
			) if parent == test_state.relay_parent => {
				tx.send(Ok(test_state.validator_groups.clone())).unwrap();
			}
		);

		// Check that subsystem job issues a request for the session index for child.
		assert_matches!(
			virtual_overseer.recv().await,
			AllMessages::RuntimeApi(
				RuntimeApiMessage::Request(parent, RuntimeApiRequest::SessionIndexForChild(tx))
			) if parent == test_state.relay_parent => {
				tx.send(Ok(test_state.signing_context.session_index)).unwrap();
			}
		);

		// Check that subsystem job issues a request for the availability cores.
		assert_matches!(
			virtual_overseer.recv().await,
			AllMessages::RuntimeApi(
				RuntimeApiMessage::Request(parent, RuntimeApiRequest::AvailabilityCores(tx))
			) if parent == test_state.relay_parent => {
				tx.send(Ok(test_state.availability_cores.clone())).unwrap();
			}
		);
	}

	// Test that a `CandidateBackingMessage::Second` issues validation work
	// and in case validation is successful issues a `StatementDistributionMessage`.
	#[test]
	fn backing_second_works() {
		let test_state = TestState::default();
		test_harness(test_state.keystore.clone(), |test_harness| async move {
			let TestHarness { mut virtual_overseer } = test_harness;

			test_startup(&mut virtual_overseer, &test_state).await;

			let pov = PoV {
				block_data: BlockData(vec![42, 43, 44]),
			};

			let expected_head_data = test_state.head_data.get(&test_state.chain_ids[0]).unwrap();

			let pov_hash = pov.hash();
			let candidate = TestCandidateBuilder {
				para_id: test_state.chain_ids[0],
				relay_parent: test_state.relay_parent,
				pov_hash,
				head_data: expected_head_data.clone(),
				erasure_root: make_erasure_root(&test_state, pov.clone()),
				..Default::default()
			}.build();

			let second = CandidateBackingMessage::Second(
				test_state.relay_parent,
				candidate.to_plain(),
				pov.clone(),
			);

			virtual_overseer.send(FromOverseer::Communication{ msg: second }).await;


			assert_matches!(
				virtual_overseer.recv().await,
				AllMessages::CandidateValidation(
					CandidateValidationMessage::ValidateFromChainState(
						c,
						pov,
						tx,
					)
				) if pov == pov && &c == candidate.descriptor() => {
					tx.send(Ok(
						ValidationResult::Valid(CandidateCommitments {
							head_data: expected_head_data.clone(),
							horizontal_messages: Vec::new(),
							upward_messages: Vec::new(),
							new_validation_code: None,
							processed_downward_messages: 0,
							hrmp_watermark: 0,
						}, test_state.validation_data),
					)).unwrap();
				}
			);

			assert_matches!(
				virtual_overseer.recv().await,
				AllMessages::AvailabilityStore(
					AvailabilityStoreMessage::StoreAvailableData(candidate_hash, _, _, _, tx)
				) if candidate_hash == candidate.hash() => {
					tx.send(Ok(())).unwrap();
				}
			);

			assert_matches!(
				virtual_overseer.recv().await,
				AllMessages::StatementDistribution(
					StatementDistributionMessage::Share(
						parent_hash,
						signed_statement,
					)
				) if parent_hash == test_state.relay_parent => {
					signed_statement.check_signature(
						&test_state.signing_context,
						&test_state.validator_public[0],
					).unwrap();
				}
			);

			assert_matches!(
				virtual_overseer.recv().await,
				AllMessages::CandidateSelection(CandidateSelectionMessage::Seconded(hash, statement)) => {
					assert_eq!(test_state.relay_parent, hash);
					assert_matches!(statement.payload(), Statement::Seconded(_));
				}
			);

			assert_matches!(
				virtual_overseer.recv().await,
				AllMessages::PoVDistribution(PoVDistributionMessage::DistributePoV(hash, descriptor, pov_received)) => {
					assert_eq!(test_state.relay_parent, hash);
					assert_eq!(candidate.descriptor, descriptor);
					assert_eq!(pov, *pov_received);
				}
			);

			virtual_overseer.send(FromOverseer::Signal(
				OverseerSignal::ActiveLeaves(ActiveLeavesUpdate::stop_work(test_state.relay_parent)))
			).await;
		});
	}

	// Test that the candidate reaches quorum succesfully.
	#[test]
	fn backing_works() {
		let test_state = TestState::default();
		test_harness(test_state.keystore.clone(), |test_harness| async move {
			let TestHarness { mut virtual_overseer } = test_harness;

			test_startup(&mut virtual_overseer, &test_state).await;

			let pov = PoV {
				block_data: BlockData(vec![1, 2, 3]),
			};

			let pov_hash = pov.hash();

			let expected_head_data = test_state.head_data.get(&test_state.chain_ids[0]).unwrap();

			let candidate_a = TestCandidateBuilder {
				para_id: test_state.chain_ids[0],
				relay_parent: test_state.relay_parent,
				pov_hash,
				head_data: expected_head_data.clone(),
				erasure_root: make_erasure_root(&test_state, pov.clone()),
				..Default::default()
			}.build();

			let candidate_a_hash = candidate_a.hash();
			let public0 = CryptoStore::sr25519_generate_new(
				&*test_state.keystore,
				ValidatorId::ID,
				Some(&test_state.validators[0].to_seed()),
			).await.expect("Insert key into keystore");
			let public1 = CryptoStore::sr25519_generate_new(
				&*test_state.keystore,
				ValidatorId::ID,
				Some(&test_state.validators[5].to_seed()),
			).await.expect("Insert key into keystore");
			let public2 = CryptoStore::sr25519_generate_new(
				&*test_state.keystore,
				ValidatorId::ID,
				Some(&test_state.validators[2].to_seed()),
			).await.expect("Insert key into keystore");

			let signed_a = SignedFullStatement::sign(
				&test_state.keystore,
				Statement::Seconded(candidate_a.clone()),
				&test_state.signing_context,
				2,
				&public2.into(),
			).await.ok().flatten().expect("should be signed");

			let signed_b = SignedFullStatement::sign(
				&test_state.keystore,
				Statement::Valid(candidate_a_hash),
				&test_state.signing_context,
				5,
				&public1.into(),
			).await.ok().flatten().expect("should be signed");

			let statement = CandidateBackingMessage::Statement(test_state.relay_parent, signed_a.clone());

			virtual_overseer.send(FromOverseer::Communication{ msg: statement }).await;

			// Sending a `Statement::Seconded` for our assignment will start
			// validation process. The first thing requested is PoV from the
			// `PoVDistribution`.
			assert_matches!(
				virtual_overseer.recv().await,
				AllMessages::PoVDistribution(
					PoVDistributionMessage::FetchPoV(relay_parent, _, tx)
				) if relay_parent == test_state.relay_parent => {
					tx.send(Arc::new(pov.clone())).unwrap();
				}
			);

			// The next step is the actual request to Validation subsystem
			// to validate the `Seconded` candidate.
			assert_matches!(
				virtual_overseer.recv().await,
				AllMessages::CandidateValidation(
					CandidateValidationMessage::ValidateFromChainState(
						c,
						pov,
						tx,
					)
				) if pov == pov && &c == candidate_a.descriptor() => {
					tx.send(Ok(
						ValidationResult::Valid(CandidateCommitments {
							head_data: expected_head_data.clone(),
							upward_messages: Vec::new(),
							horizontal_messages: Vec::new(),
							new_validation_code: None,
							processed_downward_messages: 0,
							hrmp_watermark: 0,
						}, test_state.validation_data),
					)).unwrap();
				}
			);

			assert_matches!(
				virtual_overseer.recv().await,
				AllMessages::AvailabilityStore(
					AvailabilityStoreMessage::StoreAvailableData(candidate_hash, _, _, _, tx)
				) if candidate_hash == candidate_a.hash() => {
					tx.send(Ok(())).unwrap();
				}
			);

			assert_matches!(
				virtual_overseer.recv().await,
				AllMessages::StatementDistribution(
					StatementDistributionMessage::Share(hash, stmt)
				) => {
					assert_eq!(test_state.relay_parent, hash);
					stmt.check_signature(&test_state.signing_context, &public0.into()).expect("Is signed correctly");
				}
			);

			let statement = CandidateBackingMessage::Statement(
				test_state.relay_parent,
				signed_b.clone(),
			);

			virtual_overseer.send(FromOverseer::Communication{ msg: statement }).await;

			assert_matches!(
				virtual_overseer.recv().await,
				AllMessages::Provisioner(
					ProvisionerMessage::ProvisionableData(
						_,
						ProvisionableData::BackedCandidate(candidate_receipt)
					)
				) => {
					assert_eq!(candidate_receipt, candidate_a.to_plain());
				}
			);

			virtual_overseer.send(FromOverseer::Signal(
				OverseerSignal::ActiveLeaves(ActiveLeavesUpdate::stop_work(test_state.relay_parent)))
			).await;
		});
	}

	#[test]
	fn backing_works_while_validation_ongoing() {
		let test_state = TestState::default();
		test_harness(test_state.keystore.clone(), |test_harness| async move {
			let TestHarness { mut virtual_overseer } = test_harness;

			test_startup(&mut virtual_overseer, &test_state).await;

			let pov = PoV {
				block_data: BlockData(vec![1, 2, 3]),
			};

			let pov_hash = pov.hash();

			let expected_head_data = test_state.head_data.get(&test_state.chain_ids[0]).unwrap();

			let candidate_a = TestCandidateBuilder {
				para_id: test_state.chain_ids[0],
				relay_parent: test_state.relay_parent,
				pov_hash,
				head_data: expected_head_data.clone(),
				erasure_root: make_erasure_root(&test_state, pov.clone()),
				..Default::default()
			}.build();

			let candidate_a_hash = candidate_a.hash();
			let public1 = CryptoStore::sr25519_generate_new(
				&*test_state.keystore,
				ValidatorId::ID,
				Some(&test_state.validators[5].to_seed()),
			).await.expect("Insert key into keystore");
			let public2 = CryptoStore::sr25519_generate_new(
				&*test_state.keystore,
				ValidatorId::ID,
				Some(&test_state.validators[2].to_seed()),
			).await.expect("Insert key into keystore");
			let public3 = CryptoStore::sr25519_generate_new(
				&*test_state.keystore,
				ValidatorId::ID,
				Some(&test_state.validators[3].to_seed()),
			).await.expect("Insert key into keystore");

			let signed_a = SignedFullStatement::sign(
				&test_state.keystore,
				Statement::Seconded(candidate_a.clone()),
				&test_state.signing_context,
				2,
				&public2.into(),
			).await.ok().flatten().expect("should be signed");

			let signed_b = SignedFullStatement::sign(
				&test_state.keystore,
				Statement::Valid(candidate_a_hash),
				&test_state.signing_context,
				5,
				&public1.into(),
			).await.ok().flatten().expect("should be signed");

			let signed_c = SignedFullStatement::sign(
				&test_state.keystore,
				Statement::Valid(candidate_a_hash),
				&test_state.signing_context,
				3,
				&public3.into(),
			).await.ok().flatten().expect("should be signed");

			let statement = CandidateBackingMessage::Statement(test_state.relay_parent, signed_a.clone());
			virtual_overseer.send(FromOverseer::Communication{ msg: statement }).await;

			// Sending a `Statement::Seconded` for our assignment will start
			// validation process. The first thing requested is PoV from the
			// `PoVDistribution`.
			assert_matches!(
				virtual_overseer.recv().await,
				AllMessages::PoVDistribution(
					PoVDistributionMessage::FetchPoV(relay_parent, _, tx)
				) if relay_parent == test_state.relay_parent => {
					tx.send(Arc::new(pov.clone())).unwrap();
				}
			);

			// The next step is the actual request to Validation subsystem
			// to validate the `Seconded` candidate.
			assert_matches!(
				virtual_overseer.recv().await,
				AllMessages::CandidateValidation(
					CandidateValidationMessage::ValidateFromChainState(
						c,
						pov,
						tx,
					)
				) if pov == pov && &c == candidate_a.descriptor() => {
					// we never validate the candidate. our local node
					// shouldn't issue any statements.
					std::mem::forget(tx);
				}
			);

			let statement = CandidateBackingMessage::Statement(
				test_state.relay_parent,
				signed_b.clone(),
			);

			virtual_overseer.send(FromOverseer::Communication{ msg: statement }).await;

			let statement = CandidateBackingMessage::Statement(
				test_state.relay_parent,
				signed_c.clone(),
			);

			virtual_overseer.send(FromOverseer::Communication{ msg: statement }).await;

			// Candidate gets backed entirely by other votes.
			assert_matches!(
				virtual_overseer.recv().await,
				AllMessages::Provisioner(
					ProvisionerMessage::ProvisionableData(
						_,
						ProvisionableData::BackedCandidate(CandidateReceipt {
							descriptor,
							..
						})
					)
				) if descriptor == candidate_a.descriptor
			);

			let (tx, rx) = oneshot::channel();
			let msg = CandidateBackingMessage::GetBackedCandidates(
				test_state.relay_parent,
				vec![candidate_a.hash()],
				tx,
			);

			virtual_overseer.send(FromOverseer::Communication{ msg }).await;

			let candidates = rx.await.unwrap();
			assert_eq!(1, candidates.len());
			assert_eq!(candidates[0].validity_votes.len(), 3);

			assert!(candidates[0].validity_votes.contains(
				&ValidityAttestation::Implicit(signed_a.signature().clone())
			));
			assert!(candidates[0].validity_votes.contains(
				&ValidityAttestation::Explicit(signed_b.signature().clone())
			));
			assert!(candidates[0].validity_votes.contains(
				&ValidityAttestation::Explicit(signed_c.signature().clone())
			));
			assert_eq!(
				candidates[0].validator_indices,
				bitvec::bitvec![bitvec::order::Lsb0, u8; 1, 0, 1, 1],
			);

			virtual_overseer.send(FromOverseer::Signal(
				OverseerSignal::ActiveLeaves(ActiveLeavesUpdate::stop_work(test_state.relay_parent)))
			).await;
		});
	}

	// Issuing conflicting statements on the same candidate should
	// be a misbehavior.
	#[test]
	fn backing_misbehavior_works() {
		let test_state = TestState::default();
		test_harness(test_state.keystore.clone(), |test_harness| async move {
			let TestHarness { mut virtual_overseer } = test_harness;

			test_startup(&mut virtual_overseer, &test_state).await;

			let pov = PoV {
				block_data: BlockData(vec![1, 2, 3]),
			};

			let pov_hash = pov.hash();

			let expected_head_data = test_state.head_data.get(&test_state.chain_ids[0]).unwrap();

			let candidate_a = TestCandidateBuilder {
				para_id: test_state.chain_ids[0],
				relay_parent: test_state.relay_parent,
				pov_hash,
				erasure_root: make_erasure_root(&test_state, pov.clone()),
				head_data: expected_head_data.clone(),
				..Default::default()
			}.build();

			let candidate_a_hash = candidate_a.hash();
			let public0 = CryptoStore::sr25519_generate_new(
				&*test_state.keystore,
				ValidatorId::ID, Some(&test_state.validators[0].to_seed())
			).await.expect("Insert key into keystore");
			let public2 = CryptoStore::sr25519_generate_new(
				&*test_state.keystore,
				ValidatorId::ID, Some(&test_state.validators[2].to_seed())
			).await.expect("Insert key into keystore");
			let signed_a = SignedFullStatement::sign(
				&test_state.keystore,
				Statement::Seconded(candidate_a.clone()),
				&test_state.signing_context,
				2,
				&public2.into(),
			).await.ok().flatten().expect("should be signed");

			let signed_b = SignedFullStatement::sign(
				&test_state.keystore,
				Statement::Invalid(candidate_a_hash),
				&test_state.signing_context,
				2,
				&public2.into(),
			).await.ok().flatten().expect("should be signed");

			let signed_c = SignedFullStatement::sign(
				&test_state.keystore,
				Statement::Invalid(candidate_a_hash),
				&test_state.signing_context,
				0,
				&public0.into(),
			).await.ok().flatten().expect("should be signed");

			let statement = CandidateBackingMessage::Statement(test_state.relay_parent, signed_a.clone());

			virtual_overseer.send(FromOverseer::Communication{ msg: statement }).await;

			assert_matches!(
				virtual_overseer.recv().await,
				AllMessages::PoVDistribution(
					PoVDistributionMessage::FetchPoV(relay_parent, _, tx)
				) if relay_parent == test_state.relay_parent => {
					tx.send(Arc::new(pov.clone())).unwrap();
				}
			);

			assert_matches!(
				virtual_overseer.recv().await,
				AllMessages::CandidateValidation(
					CandidateValidationMessage::ValidateFromChainState(
						c,
						pov,
						tx,
					)
				) if pov == pov && &c == candidate_a.descriptor() => {
					tx.send(Ok(
						ValidationResult::Valid(CandidateCommitments {
							head_data: expected_head_data.clone(),
							upward_messages: Vec::new(),
							horizontal_messages: Vec::new(),
							new_validation_code: None,
							processed_downward_messages: 0,
							hrmp_watermark: 0,
						}, test_state.validation_data),
					)).unwrap();
				}
			);

			assert_matches!(
				virtual_overseer.recv().await,
				AllMessages::AvailabilityStore(
					AvailabilityStoreMessage::StoreAvailableData(candidate_hash, _, _, _, tx)
				) if candidate_hash == candidate_a.hash() => {
						tx.send(Ok(())).unwrap();
					}
			);

			assert_matches!(
				virtual_overseer.recv().await,
				AllMessages::StatementDistribution(
					StatementDistributionMessage::Share(
						relay_parent,
						signed_statement,
					)
				) if relay_parent == test_state.relay_parent => {
					signed_statement.check_signature(
						&test_state.signing_context,
						&test_state.validator_public[0],
					).unwrap();

					assert_eq!(*signed_statement.payload(), Statement::Valid(candidate_a_hash));
				}
			);

			// This `Invalid` statement contradicts the `Candidate` statement
			// sent at first.
			let statement = CandidateBackingMessage::Statement(test_state.relay_parent, signed_b.clone());

			virtual_overseer.send(FromOverseer::Communication{ msg: statement }).await;

			assert_matches!(
				virtual_overseer.recv().await,
				AllMessages::Provisioner(
					ProvisionerMessage::ProvisionableData(
						_,
						ProvisionableData::MisbehaviorReport(
							relay_parent,
							validator_index,
							Misbehavior::ValidityDoubleVote(vdv),
						)
					)
				) if relay_parent == test_state.relay_parent => {
					let ((t1, s1), (t2, s2)) = vdv.deconstruct::<TableContext>();
					let t1 = table_statement_to_primitive(t1);
					let t2 = table_statement_to_primitive(t2);

					SignedFullStatement::new(
						t1,
						validator_index,
						s1,
						&test_state.signing_context,
						&test_state.validator_public[validator_index as usize],
					).expect("signature must be valid");

					SignedFullStatement::new(
						t2,
						validator_index,
						s2,
						&test_state.signing_context,
						&test_state.validator_public[validator_index as usize],
					).expect("signature must be valid");
				}
			);

			// This `Invalid` statement contradicts the `Valid` statement the subsystem
			// should have issued behind the scenes.
			let statement = CandidateBackingMessage::Statement(test_state.relay_parent, signed_c.clone());

			virtual_overseer.send(FromOverseer::Communication{ msg: statement }).await;

			assert_matches!(
				virtual_overseer.recv().await,
				AllMessages::Provisioner(
					ProvisionerMessage::ProvisionableData(
						_,
						ProvisionableData::MisbehaviorReport(
							relay_parent,
							validator_index,
							Misbehavior::ValidityDoubleVote(vdv),
						)
					)
				) if relay_parent == test_state.relay_parent => {
					let ((t1, s1), (t2, s2)) = vdv.deconstruct::<TableContext>();
					let t1 = table_statement_to_primitive(t1);
					let t2 = table_statement_to_primitive(t2);

					SignedFullStatement::new(
						t1,
						validator_index,
						s1,
						&test_state.signing_context,
						&test_state.validator_public[validator_index as usize],
					).expect("signature must be valid");

					SignedFullStatement::new(
						t2,
						validator_index,
						s2,
						&test_state.signing_context,
						&test_state.validator_public[validator_index as usize],
					).expect("signature must be valid");
				}
			);
		});
	}

	// Test that if we are asked to second an invalid candidate we
	// can still second a valid one afterwards.
	#[test]
	fn backing_dont_second_invalid() {
		let test_state = TestState::default();
		test_harness(test_state.keystore.clone(), |test_harness| async move {
			let TestHarness { mut virtual_overseer } = test_harness;

			test_startup(&mut virtual_overseer, &test_state).await;

			let pov_block_a = PoV {
				block_data: BlockData(vec![42, 43, 44]),
			};

			let pov_block_b = PoV {
				block_data: BlockData(vec![45, 46, 47]),
			};

			let pov_hash_a = pov_block_a.hash();
			let pov_hash_b = pov_block_b.hash();

			let expected_head_data = test_state.head_data.get(&test_state.chain_ids[0]).unwrap();

			let candidate_a = TestCandidateBuilder {
				para_id: test_state.chain_ids[0],
				relay_parent: test_state.relay_parent,
				pov_hash: pov_hash_a,
				erasure_root: make_erasure_root(&test_state, pov_block_a.clone()),
				..Default::default()
			}.build();

			let candidate_b = TestCandidateBuilder {
				para_id: test_state.chain_ids[0],
				relay_parent: test_state.relay_parent,
				pov_hash: pov_hash_b,
				erasure_root: make_erasure_root(&test_state, pov_block_b.clone()),
				head_data: expected_head_data.clone(),
				..Default::default()
			}.build();

			let second = CandidateBackingMessage::Second(
				test_state.relay_parent,
				candidate_a.to_plain(),
				pov_block_a.clone(),
			);

			virtual_overseer.send(FromOverseer::Communication{ msg: second }).await;


			assert_matches!(
				virtual_overseer.recv().await,
				AllMessages::CandidateValidation(
					CandidateValidationMessage::ValidateFromChainState(
						c,
						pov,
						tx,
					)
				) if pov == pov && &c == candidate_a.descriptor() => {
					tx.send(Ok(ValidationResult::Invalid(InvalidCandidate::BadReturn))).unwrap();
				}
			);

			assert_matches!(
				virtual_overseer.recv().await,
				AllMessages::CandidateSelection(
					CandidateSelectionMessage::Invalid(parent_hash, c)
				) if parent_hash == test_state.relay_parent && c == candidate_a.to_plain()
			);

			let second = CandidateBackingMessage::Second(
				test_state.relay_parent,
				candidate_b.to_plain(),
				pov_block_b.clone(),
			);

			virtual_overseer.send(FromOverseer::Communication{ msg: second }).await;

			assert_matches!(
				virtual_overseer.recv().await,
				AllMessages::CandidateValidation(
					CandidateValidationMessage::ValidateFromChainState(
						c,
						pov,
						tx,
					)
				) if pov == pov && &c == candidate_b.descriptor() => {
					tx.send(Ok(
						ValidationResult::Valid(CandidateCommitments {
							head_data: expected_head_data.clone(),
							upward_messages: Vec::new(),
							horizontal_messages: Vec::new(),
							new_validation_code: None,
							processed_downward_messages: 0,
							hrmp_watermark: 0,
						}, test_state.validation_data),
					)).unwrap();
				}
			);

			assert_matches!(
				virtual_overseer.recv().await,
				AllMessages::AvailabilityStore(
					AvailabilityStoreMessage::StoreAvailableData(candidate_hash, _, _, _, tx)
				) if candidate_hash == candidate_b.hash() => {
					tx.send(Ok(())).unwrap();
				}
			);

			assert_matches!(
				virtual_overseer.recv().await,
				AllMessages::StatementDistribution(
					StatementDistributionMessage::Share(
						parent_hash,
						signed_statement,
					)
				) if parent_hash == test_state.relay_parent => {
					signed_statement.check_signature(
						&test_state.signing_context,
						&test_state.validator_public[0],
					).unwrap();

					assert_eq!(*signed_statement.payload(), Statement::Seconded(candidate_b));
				}
			);

			virtual_overseer.send(FromOverseer::Signal(
				OverseerSignal::ActiveLeaves(ActiveLeavesUpdate::stop_work(test_state.relay_parent)))
			).await;
		});
	}

	// Test that if we have already issued a statement (in this case `Invalid`) about a
	// candidate we will not be issuing a `Seconded` statement on it.
	#[test]
	fn backing_multiple_statements_work() {
		let test_state = TestState::default();
		test_harness(test_state.keystore.clone(), |test_harness| async move {
			let TestHarness { mut virtual_overseer } = test_harness;

			test_startup(&mut virtual_overseer, &test_state).await;

			let pov = PoV {
				block_data: BlockData(vec![42, 43, 44]),
			};

			let pov_hash = pov.hash();

			let candidate = TestCandidateBuilder {
				para_id: test_state.chain_ids[0],
				relay_parent: test_state.relay_parent,
				pov_hash,
				erasure_root: make_erasure_root(&test_state, pov.clone()),
				..Default::default()
			}.build();

			let candidate_hash = candidate.hash();

			let validator2 = CryptoStore::sr25519_generate_new(
				&*test_state.keystore,
				ValidatorId::ID, Some(&test_state.validators[2].to_seed())
			).await.expect("Insert key into keystore");

			let signed_a = SignedFullStatement::sign(
				&test_state.keystore,
				Statement::Seconded(candidate.clone()),
				&test_state.signing_context,
				2,
				&validator2.into(),
			).await.ok().flatten().expect("should be signed");

			// Send in a `Statement` with a candidate.
			let statement = CandidateBackingMessage::Statement(
				test_state.relay_parent,
				signed_a.clone(),
			);

			virtual_overseer.send(FromOverseer::Communication{ msg: statement }).await;

			// Subsystem requests PoV and requests validation.
			assert_matches!(
				virtual_overseer.recv().await,
				AllMessages::PoVDistribution(
					PoVDistributionMessage::FetchPoV(relay_parent, _, tx)
				) => {
					assert_eq!(relay_parent, test_state.relay_parent);
					tx.send(Arc::new(pov.clone())).unwrap();
				}
			);


			// Tell subsystem that this candidate is invalid.
			assert_matches!(
				virtual_overseer.recv().await,
				AllMessages::CandidateValidation(
					CandidateValidationMessage::ValidateFromChainState(
						c,
						pov,
						tx,
					)
				) if pov == pov && &c == candidate.descriptor() => {
					tx.send(Ok(ValidationResult::Invalid(InvalidCandidate::BadReturn))).unwrap();
				}
			);

			// The invalid message is shared.
			assert_matches!(
				virtual_overseer.recv().await,
				AllMessages::StatementDistribution(
					StatementDistributionMessage::Share(
						relay_parent,
						signed_statement,
					)
				) => {
					assert_eq!(relay_parent, test_state.relay_parent);
					signed_statement.check_signature(
						&test_state.signing_context,
						&test_state.validator_public[0],
					).unwrap();
					assert_eq!(*signed_statement.payload(), Statement::Invalid(candidate_hash));
				}
			);

			// Ask subsystem to `Second` a candidate that already has a statement issued about.
			// This should emit no actions from subsystem.
			let second = CandidateBackingMessage::Second(
				test_state.relay_parent,
				candidate.to_plain(),
				pov.clone(),
			);

			virtual_overseer.send(FromOverseer::Communication{ msg: second }).await;

			let pov_to_second = PoV {
				block_data: BlockData(vec![3, 2, 1]),
			};

			let pov_hash = pov_to_second.hash();

			let candidate_to_second = TestCandidateBuilder {
				para_id: test_state.chain_ids[0],
				relay_parent: test_state.relay_parent,
				pov_hash,
				erasure_root: make_erasure_root(&test_state, pov_to_second.clone()),
				..Default::default()
			}.build();

			let second = CandidateBackingMessage::Second(
				test_state.relay_parent,
				candidate_to_second.to_plain(),
				pov_to_second.clone(),
			);

			// In order to trigger _some_ actions from subsystem ask it to second another
			// candidate. The only reason to do so is to make sure that no actions were
			// triggered on the prev step.
			virtual_overseer.send(FromOverseer::Communication{ msg: second }).await;

			assert_matches!(
				virtual_overseer.recv().await,
				AllMessages::CandidateValidation(
					CandidateValidationMessage::ValidateFromChainState(
						_,
						pov,
						_,
					)
				) => {
					assert_eq!(&*pov, &pov_to_second);
				}
			);
		});
	}

	// That that if the validation of the candidate has failed this does not stop
	// the work of this subsystem and so it is not fatal to the node.
	#[test]
	fn backing_works_after_failed_validation() {
		let test_state = TestState::default();
		test_harness(test_state.keystore.clone(), |test_harness| async move {
			let TestHarness { mut virtual_overseer } = test_harness;

			test_startup(&mut virtual_overseer, &test_state).await;

			let pov = PoV {
				block_data: BlockData(vec![42, 43, 44]),
			};

			let pov_hash = pov.hash();

			let candidate = TestCandidateBuilder {
				para_id: test_state.chain_ids[0],
				relay_parent: test_state.relay_parent,
				pov_hash,
				erasure_root: make_erasure_root(&test_state, pov.clone()),
				..Default::default()
			}.build();

			let public2 = CryptoStore::sr25519_generate_new(
				&*test_state.keystore,
				ValidatorId::ID, Some(&test_state.validators[2].to_seed())
			).await.expect("Insert key into keystore");
			let signed_a = SignedFullStatement::sign(
				&test_state.keystore,
				Statement::Seconded(candidate.clone()),
				&test_state.signing_context,
				2,
				&public2.into(),
			).await.ok().flatten().expect("should be signed");

			// Send in a `Statement` with a candidate.
			let statement = CandidateBackingMessage::Statement(
				test_state.relay_parent,
				signed_a.clone(),
			);

			virtual_overseer.send(FromOverseer::Communication{ msg: statement }).await;

			// Subsystem requests PoV and requests validation.
			assert_matches!(
				virtual_overseer.recv().await,
				AllMessages::PoVDistribution(
					PoVDistributionMessage::FetchPoV(relay_parent, _, tx)
				) => {
					assert_eq!(relay_parent, test_state.relay_parent);
					tx.send(Arc::new(pov.clone())).unwrap();
				}
			);

			// Tell subsystem that this candidate is invalid.
			assert_matches!(
				virtual_overseer.recv().await,
				AllMessages::CandidateValidation(
					CandidateValidationMessage::ValidateFromChainState(
						c,
						pov,
						tx,
					)
				) if pov == pov && &c == candidate.descriptor() => {
					tx.send(Err(ValidationFailed("Internal test error".into()))).unwrap();
				}
			);

			// Try to get a set of backable candidates to trigger _some_ action in the subsystem
			// and check that it is still alive.
			let (tx, rx) = oneshot::channel();
			let msg = CandidateBackingMessage::GetBackedCandidates(
				test_state.relay_parent,
				vec![candidate.hash()],
				tx,
			);

			virtual_overseer.send(FromOverseer::Communication{ msg }).await;
			assert_eq!(rx.await.unwrap().len(), 0);
		});
	}

	// Test that a `CandidateBackingMessage::Second` issues validation work
	// and in case validation is successful issues a `StatementDistributionMessage`.
	#[test]
	fn backing_doesnt_second_wrong_collator() {
		let mut test_state = TestState::default();
		test_state.availability_cores[0] = CoreState::Scheduled(ScheduledCore {
			para_id: ParaId::from(1),
			collator: Some(Sr25519Keyring::Bob.public().into()),
		});

		test_harness(test_state.keystore.clone(), |test_harness| async move {
			let TestHarness { mut virtual_overseer } = test_harness;

			test_startup(&mut virtual_overseer, &test_state).await;

			let pov = PoV {
				block_data: BlockData(vec![42, 43, 44]),
			};

			let expected_head_data = test_state.head_data.get(&test_state.chain_ids[0]).unwrap();

			let pov_hash = pov.hash();
			let candidate = TestCandidateBuilder {
				para_id: test_state.chain_ids[0],
				relay_parent: test_state.relay_parent,
				pov_hash,
				head_data: expected_head_data.clone(),
				erasure_root: make_erasure_root(&test_state, pov.clone()),
				..Default::default()
			}.build();

			let second = CandidateBackingMessage::Second(
				test_state.relay_parent,
				candidate.to_plain(),
				pov.clone(),
			);

			virtual_overseer.send(FromOverseer::Communication{ msg: second }).await;

			assert_matches!(
				virtual_overseer.recv().await,
				AllMessages::CandidateSelection(
					CandidateSelectionMessage::Invalid(parent, c)
				) if parent == test_state.relay_parent && c == candidate.to_plain() => {
				}
			);

			virtual_overseer.send(FromOverseer::Signal(
				OverseerSignal::ActiveLeaves(ActiveLeavesUpdate::stop_work(test_state.relay_parent)))
			).await;
		});
	}

	#[test]
	fn validation_work_ignores_wrong_collator() {
		let mut test_state = TestState::default();
		test_state.availability_cores[0] = CoreState::Scheduled(ScheduledCore {
			para_id: ParaId::from(1),
			collator: Some(Sr25519Keyring::Bob.public().into()),
		});

		test_harness(test_state.keystore.clone(), |test_harness| async move {
			let TestHarness { mut virtual_overseer } = test_harness;

			test_startup(&mut virtual_overseer, &test_state).await;

			let pov = PoV {
				block_data: BlockData(vec![1, 2, 3]),
			};

			let pov_hash = pov.hash();

			let expected_head_data = test_state.head_data.get(&test_state.chain_ids[0]).unwrap();

			let candidate_a = TestCandidateBuilder {
				para_id: test_state.chain_ids[0],
				relay_parent: test_state.relay_parent,
				pov_hash,
				head_data: expected_head_data.clone(),
				erasure_root: make_erasure_root(&test_state, pov.clone()),
				..Default::default()
			}.build();

			let public2 = CryptoStore::sr25519_generate_new(
				&*test_state.keystore,
				ValidatorId::ID, Some(&test_state.validators[2].to_seed())
			).await.expect("Insert key into keystore");
			let seconding = SignedFullStatement::sign(
				&test_state.keystore,
				Statement::Seconded(candidate_a.clone()),
				&test_state.signing_context,
				2,
				&public2.into(),
			).await.ok().flatten().expect("should be signed");

			let statement = CandidateBackingMessage::Statement(
				test_state.relay_parent,
				seconding.clone(),
			);

			virtual_overseer.send(FromOverseer::Communication{ msg: statement }).await;

			// The statement will be ignored because it has the wrong collator.
			virtual_overseer.send(FromOverseer::Signal(
				OverseerSignal::ActiveLeaves(ActiveLeavesUpdate::stop_work(test_state.relay_parent)))
			).await;
		});
	}

	#[test]
	fn candidate_backing_reorders_votes() {
		use sp_core::Encode;
		use std::convert::TryFrom;

		let relay_parent = [1; 32].into();
		let para_id = ParaId::from(10);
		let session_index = 5;
		let signing_context = SigningContext { parent_hash: relay_parent, session_index };
		let validators = vec![
			Sr25519Keyring::Alice,
			Sr25519Keyring::Bob,
			Sr25519Keyring::Charlie,
			Sr25519Keyring::Dave,
			Sr25519Keyring::Ferdie,
			Sr25519Keyring::One,
		];

		let validator_public = validator_pubkeys(&validators);
		let validator_groups = {
			let mut validator_groups = HashMap::new();
			validator_groups.insert(para_id, vec![0, 1, 2, 3, 4, 5]);
			validator_groups
		};

		let table_context = TableContext {
			signing_context,
			validator: None,
			groups: validator_groups,
			validators: validator_public.clone(),
		};

		let fake_attestation = |idx: u32| {
			let candidate: CommittedCandidateReceipt  = Default::default();
			let hash = candidate.hash();
			let mut data = vec![0; 64];
			data[0..32].copy_from_slice(hash.0.as_bytes());
			data[32..36].copy_from_slice(idx.encode().as_slice());

			let sig = ValidatorSignature::try_from(data).unwrap();
			statement_table::generic::ValidityAttestation::Implicit(sig)
		};

		let attested = TableAttestedCandidate {
			candidate: Default::default(),
			validity_votes: vec![
				(5, fake_attestation(5)),
				(3, fake_attestation(3)),
				(1, fake_attestation(1)),
			],
			group_id: para_id,
		};

		let backed = table_attested_to_backed(attested, &table_context).unwrap();

		let expected_bitvec = {
			let mut validator_indices = BitVec::<bitvec::order::Lsb0, u8>::with_capacity(6);
			validator_indices.resize(6, false);

			validator_indices.set(1, true);
			validator_indices.set(3, true);
			validator_indices.set(5, true);

			validator_indices
		};

		// Should be in bitfield order, which is opposite to the order provided to the function.
		let expected_attestations = vec![
			fake_attestation(1).into(),
			fake_attestation(3).into(),
			fake_attestation(5).into(),
		];

		assert_eq!(backed.validator_indices, expected_bitvec);
		assert_eq!(backed.validity_votes, expected_attestations);
	}
}<|MERGE_RESOLUTION|>--- conflicted
+++ resolved
@@ -926,10 +926,6 @@
 		}
 	}
 
-<<<<<<< HEAD
-	fn get_unbacked_validation_child(&mut self, parent_span: &JaegerSpan, hash: CandidateHash) -> Option<JaegerSpan> {
-		self.insert_or_get_unbacked_span(parent_span, hash).map(|span| span.child_with_candidate("validation", &hash))
-=======
 	fn get_unbacked_validation_child(&mut self, parent_span: &jaeger::Span, hash: CandidateHash) -> Option<jaeger::Span> {
 		self.insert_or_get_unbacked_span(parent_span, hash)
 			.map(|span| {
@@ -938,7 +934,6 @@
 					.with_stage(Stage::CandidateBacking)
 					.build()
 			})
->>>>>>> 1e2b8ae5
 	}
 
 	fn get_unbacked_statement_child(
