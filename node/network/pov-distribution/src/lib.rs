// Copyright 2020 Parity Technologies (UK) Ltd.
// This file is part of Polkadot.

// Polkadot is free software: you can redistribute it and/or modify
// it under the terms of the GNU General Public License as published by
// the Free Software Foundation, either version 3 of the License, or
// (at your option) any later version.

// Polkadot is distributed in the hope that it will be useful,
// but WITHOUT ANY WARRANTY; without even the implied warranty of
// MERCHANTABILITY or FITNESS FOR A PARTICULAR PURPOSE.  See the
// GNU General Public License for more details.

// You should have received a copy of the GNU General Public License
// along with Polkadot.  If not, see <http://www.gnu.org/licenses/>.

//! PoV Distribution Subsystem of Polkadot.
//!
//! This is a gossip implementation of code that is responsible for distributing PoVs
//! among validators.

#![deny(unused_crate_dependencies)]
#![warn(missing_docs)]

use polkadot_primitives::v1::{
	Hash, PoV, CandidateDescriptor, ValidatorId, Id as ParaId, CoreIndex, CoreState,
};
use polkadot_subsystem::{
	ActiveLeavesUpdate, OverseerSignal, SubsystemContext, SubsystemResult, SubsystemError, Subsystem,
	FromOverseer, SpawnedSubsystem,
	messages::{
		PoVDistributionMessage, AllMessages, NetworkBridgeMessage, NetworkBridgeEvent,
	},
};
use polkadot_node_subsystem_util::{
	validator_discovery,
	request_validators_ctx,
	request_validator_groups_ctx,
	request_availability_cores_ctx,
	metrics::{self, prometheus},
};
use polkadot_node_network_protocol::{
<<<<<<< HEAD
	peer_set::PeerSet, v1 as protocol_v1, ReputationChange as Rep,
	NetworkBridgeEvent, PeerId, OurView,
=======
	v1 as protocol_v1, ReputationChange as Rep, PeerId, OurView,
>>>>>>> 4f9e845d
};

use futures::prelude::*;
use futures::channel::oneshot;

use std::collections::{hash_map::{Entry, HashMap}, HashSet};
use std::sync::Arc;

mod error;

#[cfg(test)]
mod tests;

const COST_APPARENT_FLOOD: Rep = Rep::new(-500, "Peer appears to be flooding us with PoV requests");
const COST_UNEXPECTED_POV: Rep = Rep::new(-500, "Peer sent us an unexpected PoV");
const COST_AWAITED_NOT_IN_VIEW: Rep
	= Rep::new(-100, "Peer claims to be awaiting something outside of its view");

const BENEFIT_FRESH_POV: Rep = Rep::new(25, "Peer supplied us with an awaited PoV");
const BENEFIT_LATE_POV: Rep = Rep::new(10, "Peer supplied us with an awaited PoV, \
	but was not the first to do so");

const LOG_TARGET: &str = "pov_distribution";

/// The PoV Distribution Subsystem.
pub struct PoVDistribution {
	// Prometheus metrics
	metrics: Metrics,
}

impl<C> Subsystem<C> for PoVDistribution
	where C: SubsystemContext<Message = PoVDistributionMessage>
{
	fn start(self, ctx: C) -> SpawnedSubsystem {
		// Swallow error because failure is fatal to the node and we log with more precision
		// within `run`.
		let future = self.run(ctx)
			.map_err(|e| SubsystemError::with_origin("pov-distribution", e))
			.boxed();
		SpawnedSubsystem {
			name: "pov-distribution-subsystem",
			future,
		}
	}
}

#[derive(Default)]
struct State {
	/// A state of things going on on a per-relay-parent basis.
	relay_parent_state: HashMap<Hash, BlockBasedState>,

	/// Info on peers.
	peer_state: HashMap<PeerId, PeerState>,

	/// Our own view.
	our_view: OurView,

	/// Connect to relevant groups of validators at different relay parents.
	connection_requests: validator_discovery::ConnectionRequests,

	/// Metrics.
	metrics: Metrics,
}

struct BlockBasedState {
	known: HashMap<Hash, (Arc<PoV>, protocol_v1::CompressedPoV)>,

	/// All the PoVs we are or were fetching, coupled with channels expecting the data.
	///
	/// This may be an empty list, which indicates that we were once awaiting this PoV but have
	/// received it already.
	fetching: HashMap<Hash, Vec<oneshot::Sender<Arc<PoV>>>>,

	n_validators: usize,
}

#[derive(Default)]
struct PeerState {
	/// A set of awaited PoV-hashes for each relay-parent in the peer's view.
	awaited: HashMap<Hash, HashSet<Hash>>,
}

fn awaiting_message(relay_parent: Hash, awaiting: Vec<Hash>)
	-> protocol_v1::ValidationProtocol
{
	protocol_v1::ValidationProtocol::PoVDistribution(
		protocol_v1::PoVDistributionMessage::Awaiting(relay_parent, awaiting)
	)
}

fn send_pov_message(
	relay_parent: Hash,
	pov_hash: Hash,
	pov: &protocol_v1::CompressedPoV,
) -> protocol_v1::ValidationProtocol {
	protocol_v1::ValidationProtocol::PoVDistribution(
		protocol_v1::PoVDistributionMessage::SendPoV(relay_parent, pov_hash, pov.clone())
	)
}

/// Handles the signal. If successful, returns `true` if the subsystem should conclude,
/// `false` otherwise.
#[tracing::instrument(level = "trace", skip(ctx, state), fields(subsystem = LOG_TARGET))]
async fn handle_signal(
	state: &mut State,
	ctx: &mut impl SubsystemContext<Message = PoVDistributionMessage>,
	signal: OverseerSignal,
) -> SubsystemResult<bool> {
	match signal {
		OverseerSignal::Conclude => Ok(true),
		OverseerSignal::ActiveLeaves(ActiveLeavesUpdate { activated, deactivated }) => {
			let _timer = state.metrics.time_handle_signal();

			for (relay_parent, _span) in activated {
				match request_validators_ctx(relay_parent, ctx).await {
					Ok(vals_rx) => {
						let n_validators = match vals_rx.await? {
							Ok(v) => v.len(),
							Err(e) => {
								tracing::warn!(
									target: LOG_TARGET,
									err = ?e,
									"Error fetching validators from runtime API for active leaf",
								);

								// Not adding bookkeeping here might make us behave funny, but we
								// shouldn't take down the node on spurious runtime API errors.
								//
								// and this is "behave funny" as in be bad at our job, but not in any
								// slashable or security-related way.
								continue;
							}
						};

						state.relay_parent_state.insert(relay_parent, BlockBasedState {
							known: HashMap::new(),
							fetching: HashMap::new(),
							n_validators,
						});
					}
					Err(e) => {
						// continue here also as above.
						tracing::warn!(
							target: LOG_TARGET,
							err = ?e,
							"Error fetching validators from runtime API for active leaf",
						);
					}
				}
			}

			for relay_parent in deactivated {
				state.connection_requests.remove(&relay_parent);
				state.relay_parent_state.remove(&relay_parent);
			}

			Ok(false)
		}
		OverseerSignal::BlockFinalized(..) => Ok(false),
	}
}

/// Notify peers that we are awaiting a given PoV hash.
///
/// This only notifies peers who have the relay parent in their view.
#[tracing::instrument(level = "trace", skip(peers, ctx), fields(subsystem = LOG_TARGET))]
async fn notify_all_we_are_awaiting(
	peers: &mut HashMap<PeerId, PeerState>,
	ctx: &mut impl SubsystemContext<Message = PoVDistributionMessage>,
	relay_parent: Hash,
	pov_hash: Hash,
) {
	// We use `awaited` as a proxy for which heads are in the peer's view.
	let peers_to_send: Vec<_> = peers.iter()
		.filter_map(|(peer, state)| if state.awaited.contains_key(&relay_parent) {
			Some(peer.clone())
		} else {
			None
		})
		.collect();

	if peers_to_send.is_empty() {
		return;
	}

	let payload = awaiting_message(relay_parent, vec![pov_hash]);

	ctx.send_message(AllMessages::NetworkBridge(NetworkBridgeMessage::SendValidationMessage(
		peers_to_send,
		payload,
	))).await;
}

/// Notify one peer about everything we're awaiting at a given relay-parent.
#[tracing::instrument(level = "trace", skip(ctx, relay_parent_state), fields(subsystem = LOG_TARGET))]
async fn notify_one_we_are_awaiting_many(
	peer: &PeerId,
	ctx: &mut impl SubsystemContext<Message = PoVDistributionMessage>,
	relay_parent_state: &HashMap<Hash, BlockBasedState>,
	relay_parent: Hash,
) {
	let awaiting_hashes = relay_parent_state.get(&relay_parent).into_iter().flat_map(|s| {
		// Send the peer everything we are fetching at this relay-parent
		s.fetching.iter()
			.filter(|(_, senders)| !senders.is_empty()) // that has not been completed already.
			.map(|(pov_hash, _)| *pov_hash)
	}).collect::<Vec<_>>();

	if awaiting_hashes.is_empty() {
		return;
	}

	let payload = awaiting_message(relay_parent, awaiting_hashes);

	ctx.send_message(AllMessages::NetworkBridge(NetworkBridgeMessage::SendValidationMessage(
		vec![peer.clone()],
		payload,
	))).await;
}

/// Distribute a PoV to peers who are awaiting it.
#[tracing::instrument(level = "trace", skip(peers, ctx, metrics, pov), fields(subsystem = LOG_TARGET))]
async fn distribute_to_awaiting(
	peers: &mut HashMap<PeerId, PeerState>,
	ctx: &mut impl SubsystemContext<Message = PoVDistributionMessage>,
	metrics: &Metrics,
	relay_parent: Hash,
	pov_hash: Hash,
	pov: &protocol_v1::CompressedPoV,
) {
	// Send to all peers who are awaiting the PoV and have that relay-parent in their view.
	//
	// Also removes it from their awaiting set.
	let peers_to_send: Vec<_> = peers.iter_mut()
		.filter_map(|(peer, state)| state.awaited.get_mut(&relay_parent).and_then(|awaited| {
			if awaited.remove(&pov_hash) {
				Some(peer.clone())
			} else {
				None
			}
		}))
		.collect();

	if peers_to_send.is_empty() { return; }

	let payload = send_pov_message(relay_parent, pov_hash, pov);

	ctx.send_message(AllMessages::NetworkBridge(NetworkBridgeMessage::SendValidationMessage(
		peers_to_send,
		payload,
	))).await;

	metrics.on_pov_distributed();
}

/// Get the Id of the Core that is assigned to the para being collated on if any
/// and the total number of cores.
async fn determine_core(
	ctx: &mut impl SubsystemContext<Message = PoVDistributionMessage>,
	para_id: ParaId,
	relay_parent: Hash,
) -> error::Result<Option<(CoreIndex, usize)>> {
	let cores = request_availability_cores_ctx(relay_parent, ctx).await?.await??;

	for (idx, core) in cores.iter().enumerate() {
		if let CoreState::Scheduled(occupied) = core {
			if occupied.para_id == para_id {
				return Ok(Some(((idx as u32).into(), cores.len())));
			}
		}
	}

	Ok(None)
}

/// Figure out a group of validators assigned to a given `ParaId`.
async fn determine_validators_for_core(
	ctx: &mut impl SubsystemContext<Message = PoVDistributionMessage>,
	core_index: CoreIndex,
	num_cores: usize,
	relay_parent: Hash,
) -> error::Result<Option<Vec<ValidatorId>>> {
	let groups = request_validator_groups_ctx(relay_parent, ctx).await?.await??;

	let group_index = groups.1.group_for_core(core_index, num_cores);

	let connect_to_validators = match groups.0.get(group_index.0 as usize) {
		Some(group) => group.clone(),
		None => return Ok(None),
	};

	let validators = request_validators_ctx(relay_parent, ctx).await?.await??;

	let validators = connect_to_validators
		.into_iter()
		.map(|idx| validators[idx as usize].clone())
		.collect();

	Ok(Some(validators))
}

async fn determine_relevant_validators(
	ctx: &mut impl SubsystemContext<Message = PoVDistributionMessage>,
	relay_parent: Hash,
	para_id: ParaId,
) -> error::Result<Option<Vec<ValidatorId>>> {
	// Determine which core the para_id is assigned to.
	let (core, num_cores) = match determine_core(ctx, para_id, relay_parent).await? {
		Some(core) => core,
		None => {
			tracing::warn!(
				target: LOG_TARGET,
				"Looks like no core is assigned to {:?} at {:?}",
				para_id,
				relay_parent,
			);

			return Ok(None);
		}
	};

	determine_validators_for_core(ctx, core, num_cores, relay_parent).await
}

/// Handles a `FetchPoV` message.
#[tracing::instrument(level = "trace", skip(ctx, state, response_sender), fields(subsystem = LOG_TARGET))]
async fn handle_fetch(
	state: &mut State,
	ctx: &mut impl SubsystemContext<Message = PoVDistributionMessage>,
	relay_parent: Hash,
	descriptor: CandidateDescriptor,
	response_sender: oneshot::Sender<Arc<PoV>>,
) {
	let _timer = state.metrics.time_handle_fetch();

	let relay_parent_state = match state.relay_parent_state.get_mut(&relay_parent) {
		Some(s) => s,
		None => return,
	};

	if let Some((pov, _)) = relay_parent_state.known.get(&descriptor.pov_hash) {
		let _  = response_sender.send(pov.clone());
		return;
	}

	{
		match relay_parent_state.fetching.entry(descriptor.pov_hash) {
			Entry::Occupied(mut e) => {
				// we are already awaiting this PoV if there is an entry.
				e.get_mut().push(response_sender);
				return;
			}
			Entry::Vacant(e) => {
				if let Ok(Some(relevant_validators)) = determine_relevant_validators(
					ctx,
					relay_parent,
					descriptor.para_id,
				).await {
					// We only need one connection request per (relay_parent, para_id)
					// so here we take this shortcut to avoid calling `connect_to_validators`
					// more than once.
					if !state.connection_requests.contains_request(&relay_parent) {
						match validator_discovery::connect_to_validators(
							ctx,
							relay_parent,
							relevant_validators.clone(),
							PeerSet::Validation,
						).await {
							Ok(new_connection_request) => {
								state.connection_requests.put(relay_parent, new_connection_request);
							}
							Err(e) => {
								tracing::debug!(
									target: LOG_TARGET,
									"Failed to create a validator connection request {:?}",
									e,
								);
							}
						}
					}

					e.insert(vec![response_sender]);
				}
			}
		}
	}

	if relay_parent_state.fetching.len() > 2 * relay_parent_state.n_validators {
		tracing::warn!(
			relay_parent_state.fetching.len = relay_parent_state.fetching.len(),
			"other subsystems have requested PoV distribution to fetch more PoVs than reasonably expected",
		);
		return;
	}

	// Issue an `Awaiting` message to all peers with this in their view.
	notify_all_we_are_awaiting(
		&mut state.peer_state,
		ctx,
		relay_parent,
		descriptor.pov_hash
	).await
}

/// Handles a `DistributePoV` message.
#[tracing::instrument(level = "trace", skip(ctx, state, pov), fields(subsystem = LOG_TARGET))]
async fn handle_distribute(
	state: &mut State,
	ctx: &mut impl SubsystemContext<Message = PoVDistributionMessage>,
	relay_parent: Hash,
	descriptor: CandidateDescriptor,
	pov: Arc<PoV>,
) {
	let _timer = state.metrics.time_handle_distribute();

	let relay_parent_state = match state.relay_parent_state.get_mut(&relay_parent) {
		Some(s) => s,
		None => return,
	};

	if let Some(our_awaited) = relay_parent_state.fetching.get_mut(&descriptor.pov_hash) {
		// Drain all the senders, but keep the entry in the map around intentionally.
		//
		// It signals that we were at one point awaiting this, so we will be able to tell
		// why peers are sending it to us.
		for response_sender in our_awaited.drain(..) {
			let _ = response_sender.send(pov.clone());
		}
	}

	let encoded_pov = match protocol_v1::CompressedPoV::compress(&*pov) {
		Ok(pov) => pov,
		Err(error) => {
			tracing::debug!(
				target: LOG_TARGET,
				error = ?error,
				"Failed to create `CompressedPov`."
			);
			return
		}
	};

	distribute_to_awaiting(
		&mut state.peer_state,
		ctx,
		&state.metrics,
		relay_parent,
		descriptor.pov_hash,
		&encoded_pov,
	).await;

	relay_parent_state.known.insert(descriptor.pov_hash, (pov, encoded_pov));
}

/// Report a reputation change for a peer.
#[tracing::instrument(level = "trace", skip(ctx), fields(subsystem = LOG_TARGET))]
async fn report_peer(
	ctx: &mut impl SubsystemContext<Message = PoVDistributionMessage>,
	peer: PeerId,
	rep: Rep,
) {
	ctx.send_message(AllMessages::NetworkBridge(NetworkBridgeMessage::ReportPeer(peer, rep))).await
}

/// Handle a notification from a peer that they are awaiting some PoVs.
#[tracing::instrument(level = "trace", skip(ctx, state), fields(subsystem = LOG_TARGET))]
async fn handle_awaiting(
	state: &mut State,
	ctx: &mut impl SubsystemContext<Message = PoVDistributionMessage>,
	peer: PeerId,
	relay_parent: Hash,
	pov_hashes: Vec<Hash>,
) {
	if !state.our_view.contains(&relay_parent) {
		report_peer(ctx, peer, COST_AWAITED_NOT_IN_VIEW).await;
		return;
	}

	let relay_parent_state = match state.relay_parent_state.get_mut(&relay_parent) {
		None => {
			tracing::warn!("PoV Distribution relay parent state out-of-sync with our view");
			return;
		}
		Some(s) => s,
	};

	let peer_awaiting = match
		state.peer_state.get_mut(&peer).and_then(|s| s.awaited.get_mut(&relay_parent))
	{
		None => {
			report_peer(ctx, peer, COST_AWAITED_NOT_IN_VIEW).await;
			return;
		}
		Some(a) => a,
	};

	let will_be_awaited = peer_awaiting.len() + pov_hashes.len();
	if will_be_awaited <= 2 * relay_parent_state.n_validators {
		for pov_hash in pov_hashes {
			// For all requested PoV hashes, if we have it, we complete the request immediately.
			// Otherwise, we note that the peer is awaiting the PoV.
			if let Some((_, ref pov)) = relay_parent_state.known.get(&pov_hash) {
				let payload = send_pov_message(relay_parent, pov_hash, pov);

				ctx.send_message(AllMessages::NetworkBridge(
					NetworkBridgeMessage::SendValidationMessage(vec![peer.clone()], payload)
				)).await;
			} else {
				peer_awaiting.insert(pov_hash);
			}
		}
	} else {
		report_peer(ctx, peer, COST_APPARENT_FLOOD).await;
	}
}

/// Handle an incoming PoV from our peer. Reports them if unexpected, rewards them if not.
///
/// Completes any requests awaiting that PoV.
#[tracing::instrument(level = "trace", skip(ctx, state, encoded_pov), fields(subsystem = LOG_TARGET))]
async fn handle_incoming_pov(
	state: &mut State,
	ctx: &mut impl SubsystemContext<Message = PoVDistributionMessage>,
	peer: PeerId,
	relay_parent: Hash,
	pov_hash: Hash,
	encoded_pov: protocol_v1::CompressedPoV,
) {
	let relay_parent_state = match state.relay_parent_state.get_mut(&relay_parent) {
		None => {
			report_peer(ctx, peer, COST_UNEXPECTED_POV).await;
			return;
		},
		Some(r) => r,
	};

	let pov = match encoded_pov.decompress() {
		Ok(pov) => pov,
		Err(error) => {
			tracing::debug!(
				target: LOG_TARGET,
				error = ?error,
				"Could not extract PoV",
			);
			return;
		}
	};

	let pov = {
		// Do validity checks and complete all senders awaiting this PoV.
		let fetching = match relay_parent_state.fetching.get_mut(&pov_hash) {
			None => {
				report_peer(ctx, peer, COST_UNEXPECTED_POV).await;
				return;
			}
			Some(f) => f,
		};

		let hash = pov.hash();
		if hash != pov_hash {
			report_peer(ctx, peer, COST_UNEXPECTED_POV).await;
			return;
		}

		let pov = Arc::new(pov);

		if fetching.is_empty() {
			// fetching is empty whenever we were awaiting something and
			// it was completed afterwards.
			report_peer(ctx, peer.clone(), BENEFIT_LATE_POV).await;
		} else {
			// fetching is non-empty when the peer just provided us with data we needed.
			report_peer(ctx, peer.clone(), BENEFIT_FRESH_POV).await;
		}

		for response_sender in fetching.drain(..) {
			let _ = response_sender.send(pov.clone());
		}

		pov
	};

	// make sure we don't consider this peer as awaiting that PoV anymore.
	if let Some(peer_state) = state.peer_state.get_mut(&peer) {
		peer_state.awaited.remove(&pov_hash);
	}

	// distribute the PoV to all other peers who are awaiting it.
	distribute_to_awaiting(
		&mut state.peer_state,
		ctx,
		&state.metrics,
		relay_parent,
		pov_hash,
		&encoded_pov,
	).await;

	relay_parent_state.known.insert(pov_hash, (pov, encoded_pov));
}

/// Handles a newly connected validator in the context of some relay leaf.
fn handle_validator_connected(state: &mut State, peer_id: PeerId) {
	state.peer_state.entry(peer_id).or_default();
}

/// Handles a network bridge update.
#[tracing::instrument(level = "trace", skip(ctx, state), fields(subsystem = LOG_TARGET))]
async fn handle_network_update(
	state: &mut State,
	ctx: &mut impl SubsystemContext<Message = PoVDistributionMessage>,
	update: NetworkBridgeEvent<protocol_v1::PoVDistributionMessage>,
) {
	let _timer = state.metrics.time_handle_network_update();

	match update {
		NetworkBridgeEvent::PeerConnected(peer, _observed_role) => {
			handle_validator_connected(state, peer);
		}
		NetworkBridgeEvent::PeerDisconnected(peer) => {
			state.peer_state.remove(&peer);
		}
		NetworkBridgeEvent::PeerViewChange(peer_id, view) => {
			if let Some(peer_state) = state.peer_state.get_mut(&peer_id) {
				// prune anything not in the new view.
				peer_state.awaited.retain(|relay_parent, _| view.contains(&relay_parent));

				// introduce things from the new view.
				for relay_parent in view.heads.iter() {
					if let Entry::Vacant(entry) = peer_state.awaited.entry(*relay_parent) {
						entry.insert(HashSet::new());

						// Notify the peer about everything we're awaiting at the new relay-parent.
						notify_one_we_are_awaiting_many(
							&peer_id,
							ctx,
							&state.relay_parent_state,
							*relay_parent,
						).await;
					}
				}
			}

		}
		NetworkBridgeEvent::PeerMessage(peer, message) => {
			match message {
				protocol_v1::PoVDistributionMessage::Awaiting(relay_parent, pov_hashes)
					=> handle_awaiting(
						state,
						ctx,
						peer,
						relay_parent,
						pov_hashes,
					).await,
				protocol_v1::PoVDistributionMessage::SendPoV(relay_parent, pov_hash, pov)
					=> handle_incoming_pov(
						state,
						ctx,
						peer,
						relay_parent,
						pov_hash,
						pov,
					).await,
			}
		}
		NetworkBridgeEvent::OurViewChange(view) => {
			state.our_view = view;
		}
	}
}

impl PoVDistribution {
	/// Create a new instance of `PovDistribution`.
	pub fn new(metrics: Metrics) -> Self {
		Self { metrics }
	}

	#[tracing::instrument(skip(self, ctx), fields(subsystem = LOG_TARGET))]
	async fn run(
		self,
		mut ctx: impl SubsystemContext<Message = PoVDistributionMessage>,
	) -> SubsystemResult<()> {
		let mut state = State::default();
		state.metrics = self.metrics;

		loop {
			// `select_biased` is used since receiving connection notifications and
			// peer view update messages may be racy and we want connection notifications
			// first.
			futures::select_biased! {
				v = state.connection_requests.next().fuse() => handle_validator_connected(&mut state, v.peer_id),
				v = ctx.recv().fuse() => {
					match v? {
						FromOverseer::Signal(signal) => if handle_signal(
							&mut state,
							&mut ctx,
							signal,
						).await? {
							return Ok(());
						}
						FromOverseer::Communication { msg } => match msg {
							PoVDistributionMessage::FetchPoV(relay_parent, descriptor, response_sender) =>
								handle_fetch(
									&mut state,
									&mut ctx,
									relay_parent,
									descriptor,
									response_sender,
								).await,
							PoVDistributionMessage::DistributePoV(relay_parent, descriptor, pov) =>
								handle_distribute(
									&mut state,
									&mut ctx,
									relay_parent,
									descriptor,
									pov,
								).await,
							PoVDistributionMessage::NetworkBridgeUpdateV1(event) =>
								handle_network_update(
									&mut state,
									&mut ctx,
									event,
								).await,
						}
					}
				}
			}
		}
	}
}



#[derive(Clone)]
struct MetricsInner {
	povs_distributed: prometheus::Counter<prometheus::U64>,
	handle_signal: prometheus::Histogram,
	handle_fetch: prometheus::Histogram,
	handle_distribute: prometheus::Histogram,
	handle_network_update: prometheus::Histogram,
}

/// Availability Distribution metrics.
#[derive(Default, Clone)]
pub struct Metrics(Option<MetricsInner>);

impl Metrics {
	fn on_pov_distributed(&self) {
		if let Some(metrics) = &self.0 {
			metrics.povs_distributed.inc();
		}
	}

	/// Provide a timer for `handle_signal` which observes on drop.
	fn time_handle_signal(&self) -> Option<metrics::prometheus::prometheus::HistogramTimer> {
		self.0.as_ref().map(|metrics| metrics.handle_signal.start_timer())
	}

	/// Provide a timer for `handle_fetch` which observes on drop.
	fn time_handle_fetch(&self) -> Option<metrics::prometheus::prometheus::HistogramTimer> {
		self.0.as_ref().map(|metrics| metrics.handle_fetch.start_timer())
	}

	/// Provide a timer for `handle_distribute` which observes on drop.
	fn time_handle_distribute(&self) -> Option<metrics::prometheus::prometheus::HistogramTimer> {
		self.0.as_ref().map(|metrics| metrics.handle_distribute.start_timer())
	}

	/// Provide a timer for `handle_network_update` which observes on drop.
	fn time_handle_network_update(&self) -> Option<metrics::prometheus::prometheus::HistogramTimer> {
		self.0.as_ref().map(|metrics| metrics.handle_network_update.start_timer())
	}
}

impl metrics::Metrics for Metrics {
	fn try_register(registry: &prometheus::Registry) -> std::result::Result<Self, prometheus::PrometheusError> {
		let metrics = MetricsInner {
			povs_distributed: prometheus::register(
				prometheus::Counter::new(
					"parachain_povs_distributed_total",
					"Number of PoVs distributed to other peers."
				)?,
				registry,
			)?,
			handle_signal: prometheus::register(
				prometheus::Histogram::with_opts(
					prometheus::HistogramOpts::new(
						"parachain_pov_distribution_handle_signal",
						"Time spent within `pov_distribution::handle_signal`",
					)
				)?,
				registry,
			)?,
			handle_fetch: prometheus::register(
				prometheus::Histogram::with_opts(
					prometheus::HistogramOpts::new(
						"parachain_pov_distribution_handle_fetch",
						"Time spent within `pov_distribution::handle_fetch`",
					)
				)?,
				registry,
			)?,
			handle_distribute: prometheus::register(
				prometheus::Histogram::with_opts(
					prometheus::HistogramOpts::new(
						"parachain_pov_distribution_handle_distribute",
						"Time spent within `pov_distribution::handle_distribute`",
					)
				)?,
				registry,
			)?,
			handle_network_update: prometheus::register(
				prometheus::Histogram::with_opts(
					prometheus::HistogramOpts::new(
						"parachain_pov_distribution_handle_network_update",
						"Time spent within `pov_distribution::handle_network_update`",
					)
				)?,
				registry,
			)?,
		};
		Ok(Metrics(Some(metrics)))
	}
}<|MERGE_RESOLUTION|>--- conflicted
+++ resolved
@@ -40,12 +40,7 @@
 	metrics::{self, prometheus},
 };
 use polkadot_node_network_protocol::{
-<<<<<<< HEAD
-	peer_set::PeerSet, v1 as protocol_v1, ReputationChange as Rep,
-	NetworkBridgeEvent, PeerId, OurView,
-=======
-	v1 as protocol_v1, ReputationChange as Rep, PeerId, OurView,
->>>>>>> 4f9e845d
+	peer_set::PeerSet, v1 as protocol_v1, ReputationChange as Rep, PeerId, OurView,
 };
 
 use futures::prelude::*;
