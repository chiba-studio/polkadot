// Copyright 2019-2020 Parity Technologies (UK) Ltd.
// This file is part of Polkadot.

// Polkadot is free software: you can redistribute it and/or modify
// it under the terms of the GNU General Public License as published by
// the Free Software Foundation, either version 3 of the License, or
// (at your option) any later version.

// Polkadot is distributed in the hope that it will be useful,
// but WITHOUT ANY WARRANTY; without even the implied warranty of
// MERCHANTABILITY or FITNESS FOR A PARTICULAR PURPOSE.  See the
// GNU General Public License for more details.

// You should have received a copy of the GNU General Public License
// along with Polkadot.  If not, see <http://www.gnu.org/licenses/>.

//! Common runtime code for Polkadot and Kusama.

#![cfg_attr(not(feature = "std"), no_std)]

pub mod claims;
pub mod slot_range;
pub mod slots;
pub mod auctions;
pub mod crowdloan;
pub mod purchase;
pub mod impls;
pub mod mmr;
pub mod paras_registrar;
<<<<<<< HEAD
pub mod paras_sudo_wrapper;
=======
pub mod traits;
#[cfg(test)]
mod mock;
#[cfg(test)]
mod integration_tests;
>>>>>>> e6fcc2a9
pub mod xcm_sender;

use primitives::v1::{BlockNumber, ValidatorId, AssignmentId};
use sp_runtime::{Perquintill, Perbill, FixedPointNumber};
use frame_system::limits;
use frame_support::{
	parameter_types, traits::{Currency, OneSessionHandler},
	weights::{Weight, constants::WEIGHT_PER_SECOND, DispatchClass},
};
use pallet_transaction_payment::{TargetedFeeAdjustment, Multiplier};
use static_assertions::const_assert;
pub use frame_support::weights::constants::{BlockExecutionWeight, ExtrinsicBaseWeight, RocksDbWeight};

#[cfg(feature = "std")]
pub use pallet_staking::StakerStatus;
#[cfg(any(feature = "std", test))]
pub use sp_runtime::BuildStorage;
pub use pallet_timestamp::Call as TimestampCall;
pub use pallet_balances::Call as BalancesCall;

/// Implementations of some helper traits passed into runtime modules as associated types.
pub use impls::ToAuthor;

pub type NegativeImbalance<T> = <pallet_balances::Module<T> as Currency<<T as frame_system::Config>::AccountId>>::NegativeImbalance;

/// The sequence of bytes a valid wasm module binary always starts with. Apart from that it's also a
/// valid wasm module.
pub const WASM_MAGIC: &[u8] = &[0x00, 0x61, 0x73, 0x6d, 0x01, 0x00, 0x00, 0x00];

/// We assume that an on-initialize consumes 1% of the weight on average, hence a single extrinsic
/// will not be allowed to consume more than `AvailableBlockRatio - 1%`.
pub const AVERAGE_ON_INITIALIZE_RATIO: Perbill = Perbill::from_percent(1);
/// We allow `Normal` extrinsics to fill up the block up to 75%, the rest can be used
/// by  Operational  extrinsics.
const NORMAL_DISPATCH_RATIO: Perbill = Perbill::from_percent(75);
/// We allow for 2 seconds of compute with a 6 second average block time.
pub const MAXIMUM_BLOCK_WEIGHT: Weight = 2 * WEIGHT_PER_SECOND;

const_assert!(NORMAL_DISPATCH_RATIO.deconstruct() >= AVERAGE_ON_INITIALIZE_RATIO.deconstruct());

// Common constants used in all runtimes.
parameter_types! {
	pub const BlockHashCount: BlockNumber = 2400;
	/// The portion of the `NORMAL_DISPATCH_RATIO` that we adjust the fees with. Blocks filled less
	/// than this will decrease the weight and more will increase.
	pub const TargetBlockFullness: Perquintill = Perquintill::from_percent(25);
	/// The adjustment variable of the runtime. Higher values will cause `TargetBlockFullness` to
	/// change the fees more rapidly.
	pub AdjustmentVariable: Multiplier = Multiplier::saturating_from_rational(3, 100_000);
	/// Minimum amount of the multiplier. This value cannot be too low. A test case should ensure
	/// that combined with `AdjustmentVariable`, we can recover from the minimum.
	/// See `multiplier_can_grow_from_zero`.
	pub MinimumMultiplier: Multiplier = Multiplier::saturating_from_rational(1, 1_000_000u128);
	/// Maximum length of block. Up to 5MB.
	pub BlockLength: limits::BlockLength =
		limits::BlockLength::max_with_normal_ratio(5 * 1024 * 1024, NORMAL_DISPATCH_RATIO);
	/// Block weights base values and limits.
	pub BlockWeights: limits::BlockWeights = limits::BlockWeights::builder()
		.base_block(BlockExecutionWeight::get())
		.for_class(DispatchClass::all(), |weights| {
			weights.base_extrinsic = ExtrinsicBaseWeight::get();
		})
		.for_class(DispatchClass::Normal, |weights| {
			weights.max_total = Some(NORMAL_DISPATCH_RATIO * MAXIMUM_BLOCK_WEIGHT);
		})
		.for_class(DispatchClass::Operational, |weights| {
			weights.max_total = Some(MAXIMUM_BLOCK_WEIGHT);
			// Operational transactions have an extra reserved space, so that they
			// are included even if block reached `MAXIMUM_BLOCK_WEIGHT`.
			weights.reserved = Some(
				MAXIMUM_BLOCK_WEIGHT - NORMAL_DISPATCH_RATIO * MAXIMUM_BLOCK_WEIGHT,
			);
		})
		.avg_block_initialization(AVERAGE_ON_INITIALIZE_RATIO)
		.build_or_panic();
}

parameter_types! {
	/// A limit for off-chain phragmen unsigned solution submission.
	///
	/// We want to keep it as high as possible, but can't risk having it reject,
	/// so we always subtract the base block execution weight.
	pub OffchainSolutionWeightLimit: Weight = BlockWeights::get()
		.get(DispatchClass::Normal)
		.max_extrinsic
		.expect("Normal extrinsics have weight limit configured by default; qed")
		.saturating_sub(BlockExecutionWeight::get());
}

/// Parameterized slow adjusting fee updated based on
/// https://w3f-research.readthedocs.io/en/latest/polkadot/Token%20Economics.html#-2.-slow-adjusting-mechanism
pub type SlowAdjustingFeeUpdate<R> = TargetedFeeAdjustment<
	R,
	TargetBlockFullness,
	AdjustmentVariable,
	MinimumMultiplier
>;

/// The type used for currency conversion.
///
/// This must only be used as long as the balance type is u128.
pub type CurrencyToVote = frame_support::traits::U128CurrencyToVote;
static_assertions::assert_eq_size!(primitives::v1::Balance, u128);

/// A placeholder since there is currently no provided session key handler for parachain validator
/// keys.
pub struct ParachainSessionKeyPlaceholder<T>(sp_std::marker::PhantomData<T>);
impl<T> sp_runtime::BoundToRuntimeAppPublic for ParachainSessionKeyPlaceholder<T> {
	type Public = ValidatorId;
}

impl<T: pallet_session::Config> OneSessionHandler<T::AccountId> for ParachainSessionKeyPlaceholder<T>
{
	type Key = ValidatorId;

	fn on_genesis_session<'a, I: 'a>(_validators: I) where
		I: Iterator<Item = (&'a T::AccountId, ValidatorId)>,
		T::AccountId: 'a
	{

	}

	fn on_new_session<'a, I: 'a>(_changed: bool, _v: I, _q: I) where
		I: Iterator<Item = (&'a T::AccountId, ValidatorId)>,
		T::AccountId: 'a
	{

	}

	fn on_disabled(_: usize) { }
}

/// A placeholder since there is currently no provided session key handler for parachain validator
/// keys.
pub struct AssignmentSessionKeyPlaceholder<T>(sp_std::marker::PhantomData<T>);
impl<T> sp_runtime::BoundToRuntimeAppPublic for AssignmentSessionKeyPlaceholder<T> {
	type Public = AssignmentId;
}

impl<T: pallet_session::Config> OneSessionHandler<T::AccountId> for AssignmentSessionKeyPlaceholder<T>
{
	type Key = AssignmentId;

	fn on_genesis_session<'a, I: 'a>(_validators: I) where
		I: Iterator<Item = (&'a T::AccountId, AssignmentId)>,
		T::AccountId: 'a
	{

	}

	fn on_new_session<'a, I: 'a>(_changed: bool, _v: I, _q: I) where
		I: Iterator<Item = (&'a T::AccountId, AssignmentId)>,
		T::AccountId: 'a
	{

	}

	fn on_disabled(_: usize) { }
}

#[cfg(test)]
mod multiplier_tests {
	use super::*;
	use frame_support::{parameter_types, weights::Weight};
	use sp_core::H256;
	use sp_runtime::{
		testing::Header,
		traits::{BlakeTwo256, IdentityLookup, Convert},
		Perbill,
	};

	type UncheckedExtrinsic = frame_system::mocking::MockUncheckedExtrinsic<Runtime>;
	type Block = frame_system::mocking::MockBlock<Runtime>;

	frame_support::construct_runtime!(
		pub enum Runtime where
			Block = Block,
			NodeBlock = Block,
			UncheckedExtrinsic = UncheckedExtrinsic,
		{
			System: frame_system::{Module, Call, Config, Storage, Event<T>}
		}
	);

	parameter_types! {
		pub const BlockHashCount: u64 = 250;
		pub const AvailableBlockRatio: Perbill = Perbill::one();
		pub BlockLength: frame_system::limits::BlockLength =
			frame_system::limits::BlockLength::max(2 * 1024);
		pub BlockWeights: frame_system::limits::BlockWeights =
			frame_system::limits::BlockWeights::simple_max(1024);
	}

	impl frame_system::Config for Runtime {
		type BaseCallFilter = ();
		type BlockWeights = BlockWeights;
		type BlockLength = ();
		type DbWeight = ();
		type Origin = Origin;
		type Index = u64;
		type BlockNumber = u64;
		type Call = Call;
		type Hash = H256;
		type Hashing = BlakeTwo256;
		type AccountId = u64;
		type Lookup = IdentityLookup<Self::AccountId>;
		type Header = Header;
		type Event = Event;
		type BlockHashCount = BlockHashCount;
		type Version = ();
		type PalletInfo = PalletInfo;
		type AccountData = ();
		type OnNewAccount = ();
		type OnKilledAccount = ();
		type SystemWeightInfo = ();
		type SS58Prefix = ();
	}

	fn run_with_system_weight<F>(w: Weight, mut assertions: F) where F: FnMut() -> () {
		let mut t: sp_io::TestExternalities =
			frame_system::GenesisConfig::default().build_storage::<Runtime>().unwrap().into();
		t.execute_with(|| {
			System::set_block_consumed_resources(w, 0);
			assertions()
		});
	}

	#[test]
	fn multiplier_can_grow_from_zero() {
		let minimum_multiplier = MinimumMultiplier::get();
		let target = TargetBlockFullness::get() *
			BlockWeights::get().get(DispatchClass::Normal).max_total.unwrap();
		// if the min is too small, then this will not change, and we are doomed forever.
		// the weight is 1/100th bigger than target.
		run_with_system_weight(target * 101 / 100, || {
			let next = SlowAdjustingFeeUpdate::<Runtime>::convert(minimum_multiplier);
			assert!(next > minimum_multiplier, "{:?} !>= {:?}", next, minimum_multiplier);
		})
	}

	#[test]
	#[ignore]
	fn multiplier_growth_simulator() {
		// assume the multiplier is initially set to its minimum. We update it with values twice the
		//target (target is 25%, thus 50%) and we see at which point it reaches 1.
		let mut multiplier = MinimumMultiplier::get();
		let block_weight = TargetBlockFullness::get()
			* BlockWeights::get().get(DispatchClass::Normal).max_total.unwrap()
			* 2;
		let mut blocks = 0;
		while multiplier <= Multiplier::one() {
			run_with_system_weight(block_weight, || {
				let next = SlowAdjustingFeeUpdate::<Runtime>::convert(multiplier);
				// ensure that it is growing as well.
				assert!(next > multiplier, "{:?} !>= {:?}", next, multiplier);
				multiplier = next;
			});
			blocks += 1;
			println!("block = {} multiplier {:?}", blocks, multiplier);
		}
	}
}<|MERGE_RESOLUTION|>--- conflicted
+++ resolved
@@ -26,17 +26,15 @@
 pub mod purchase;
 pub mod impls;
 pub mod mmr;
+pub mod paras_sudo_wrapper;
 pub mod paras_registrar;
-<<<<<<< HEAD
-pub mod paras_sudo_wrapper;
-=======
 pub mod traits;
+pub mod xcm_sender;
+
 #[cfg(test)]
 mod mock;
 #[cfg(test)]
 mod integration_tests;
->>>>>>> e6fcc2a9
-pub mod xcm_sender;
 
 use primitives::v1::{BlockNumber, ValidatorId, AssignmentId};
 use sp_runtime::{Perquintill, Perbill, FixedPointNumber};
