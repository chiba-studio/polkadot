[package]
name = "rococo-runtime"
version = "0.8.29"
authors = ["Parity Technologies <admin@parity.io>"]
edition = "2018"
build = "build.rs"

[dependencies]
parity-scale-codec = { version = "2.0.0", default-features = false, features = ["derive"] }
serde = { version = "1.0.123", default-features = false }
serde_derive = { version = "1.0.117", optional = true }
smallvec = "1.6.1"
hex-literal = "0.3.1"
<<<<<<< HEAD
libsecp256k1 = { version = "0.3", default-features = false }
=======
log = { version = "0.4.14", default-features = false }
>>>>>>> 378d3831

frame-support = { git = "https://github.com/paritytech/substrate", default-features = false , branch = "master" }
sp-api = { git = "https://github.com/paritytech/substrate", default-features = false , branch = "master" }
sp-io = { git = "https://github.com/paritytech/substrate", default-features = false , branch = "master" }
sp-std = { package = "sp-std", git = "https://github.com/paritytech/substrate", default-features = false , branch = "master" }
sp-runtime = { git = "https://github.com/paritytech/substrate", default-features = false , branch = "master" }
sp-session = { git = "https://github.com/paritytech/substrate", default-features = false , branch = "master" }
sp-staking = { git = "https://github.com/paritytech/substrate", default-features = false , branch = "master" }
sp-core = { git = "https://github.com/paritytech/substrate", default-features = false , branch = "master" }
sp-version = { git = "https://github.com/paritytech/substrate", default-features = false , branch = "master" }

tx-pool-api = { package = "sp-transaction-pool", git = "https://github.com/paritytech/substrate", default-features = false , branch = "master" }
block-builder-api = { package = "sp-block-builder", git = "https://github.com/paritytech/substrate", default-features = false , branch = "master" }
inherents = { package = "sp-inherents", git = "https://github.com/paritytech/substrate", default-features = false , branch = "master" }
offchain-primitives = { package = "sp-offchain", git = "https://github.com/paritytech/substrate", default-features = false , branch = "master" }

authority-discovery-primitives = { package = "sp-authority-discovery", git = "https://github.com/paritytech/substrate", default-features = false , branch = "master" }
babe-primitives = { package = "sp-consensus-babe", git = "https://github.com/paritytech/substrate", default-features = false , branch = "master" }
beefy-primitives = { git = "https://github.com/paritytech/grandpa-bridge-gadget", default-features = false , branch = "td-mmr-custom" }
frame-executive = { git = "https://github.com/paritytech/substrate", default-features = false , branch = "master" }
pallet-authority-discovery = { git = "https://github.com/paritytech/substrate", default-features = false , branch = "master" }
pallet-authorship = { git = "https://github.com/paritytech/substrate", default-features = false , branch = "master" }
pallet-babe = { git = "https://github.com/paritytech/substrate", default-features = false , branch = "master" }
pallet-beefy = { git = "https://github.com/paritytech/grandpa-bridge-gadget", default-features = false , branch = "td-mmr-custom" }
pallet-balances = { git = "https://github.com/paritytech/substrate", default-features = false , branch = "master" }
pallet-grandpa = { git = "https://github.com/paritytech/substrate", default-features = false , branch = "master" }
pallet-im-online = { git = "https://github.com/paritytech/substrate", default-features = false , branch = "master" }
pallet-indices = { git = "https://github.com/paritytech/substrate", default-features = false , branch = "master" }
pallet-mmr = { git = "https://github.com/paritytech/substrate", default-features = false  , branch = "master" }
pallet-mmr-primitives = { git = "https://github.com/paritytech/substrate", default-features = false  , branch = "master" }
pallet-offences = { git = "https://github.com/paritytech/substrate", default-features = false , branch = "master" }
pallet-session = { git = "https://github.com/paritytech/substrate", default-features = false , branch = "master" }
pallet-staking = { git = "https://github.com/paritytech/substrate", default-features = false , branch = "master" }
pallet-staking-reward-curve = { package = "pallet-staking-reward-curve", git = "https://github.com/paritytech/substrate", branch = "master" }
pallet-sudo = { git = "https://github.com/paritytech/substrate", default-features = false , branch = "master" }
pallet-timestamp = { git = "https://github.com/paritytech/substrate", default-features = false , branch = "master" }
pallet-transaction-payment = { git = "https://github.com/paritytech/substrate", default-features = false , branch = "master" }
pallet-transaction-payment-rpc-runtime-api = { git = "https://github.com/paritytech/substrate", default-features = false , branch = "master" }

frame-system = {git = "https://github.com/paritytech/substrate", default-features = false , branch = "master" }
frame-system-rpc-runtime-api = { git = "https://github.com/paritytech/substrate", default-features = false , branch = "master" }

runtime-common = { package = "polkadot-runtime-common", path = "../common", default-features = false }
primitives = { package = "polkadot-primitives", path = "../../primitives", default-features = false }
polkadot-parachain = { path = "../../parachain", default-features = false }
runtime-parachains = { package = "polkadot-runtime-parachains", path = "../parachains", default-features = false }

xcm = { package = "xcm", path = "../../xcm", default-features = false }
xcm-executor = { package = "xcm-executor", path = "../../xcm/xcm-executor", default-features = false }
xcm-builder = { package = "xcm-builder", path = "../../xcm/xcm-builder", default-features = false }

[build-dependencies]
substrate-wasm-builder = "3.0.0"

[features]
default = ["std"]
no_std = []
std = [
	"authority-discovery-primitives/std",
	"pallet-authority-discovery/std",
	"pallet-authorship/std",
	"pallet-babe/std",
	"babe-primitives/std",
	"beefy-primitives/std",
	"pallet-balances/std",
	"pallet-beefy/std",
	"parity-scale-codec/std",
	"frame-executive/std",
	"pallet-grandpa/std",
	"pallet-sudo/std",
	"pallet-mmr/std",
	"pallet-indices/std",
	"pallet-im-online/std",
	"inherents/std",
	"frame-support/std",
	"polkadot-parachain/std",
	"primitives/std",
	"runtime-common/std",
	"runtime-parachains/std",
	"pallet-session/std",
	"sp-api/std",
	"sp-core/std",
	"sp-io/std",
	"sp-runtime/std",
	"sp-session/std",
	"sp-staking/std",
	"sp-std/std",
	"pallet-staking/std",
	"frame-system/std",
	"frame-system-rpc-runtime-api/std",
	"offchain-primitives/std",
	"pallet-offences/std",
	"pallet-timestamp/std",
	"pallet-transaction-payment/std",
	"pallet-transaction-payment-rpc-runtime-api/std",
	"block-builder-api/std",
	"tx-pool-api/std",
	"sp-version/std",
	"serde_derive",
	"serde/std",
	"xcm/std",
	"xcm-executor/std",
	"xcm-builder/std",
	"log/std",
]
# When enabled, the runtime api will not be build.
#
# This is required by Cumulus to access certain types of the
# runtime without clashing with the runtime api exported functions
# in WASM.
disable-runtime-api = []
runtime-benchmarks = [
	"runtime-common/runtime-benchmarks",
	"frame-support/runtime-benchmarks",
	"frame-system/runtime-benchmarks",
	"sp-runtime/runtime-benchmarks",
	"pallet-babe/runtime-benchmarks",
	"pallet-balances/runtime-benchmarks",
	"pallet-grandpa/runtime-benchmarks",
	"pallet-im-online/runtime-benchmarks",
	"pallet-indices/runtime-benchmarks",
	"pallet-staking/runtime-benchmarks",
	"pallet-timestamp/runtime-benchmarks",
]<|MERGE_RESOLUTION|>--- conflicted
+++ resolved
@@ -11,11 +11,8 @@
 serde_derive = { version = "1.0.117", optional = true }
 smallvec = "1.6.1"
 hex-literal = "0.3.1"
-<<<<<<< HEAD
 libsecp256k1 = { version = "0.3", default-features = false }
-=======
 log = { version = "0.4.14", default-features = false }
->>>>>>> 378d3831
 
 frame-support = { git = "https://github.com/paritytech/substrate", default-features = false , branch = "master" }
 sp-api = { git = "https://github.com/paritytech/substrate", default-features = false , branch = "master" }
