--- conflicted
+++ resolved
@@ -964,25 +964,14 @@
 		TransactionPayment: pallet_transaction_payment::{Pallet, Storage} = 33,
 
 		// Consensus support.
-<<<<<<< HEAD
-		Authorship: pallet_authorship::{Module, Call, Storage} = 5,
-		Staking: pallet_staking::{Module, Call, Storage, Config<T>, Event<T>} = 6,
-		Offences: pallet_offences::{Module, Call, Storage, Event} = 7,
-		Historical: session_historical::{Module} = 34,
-		Session: pallet_session::{Module, Call, Storage, Event, Config<T>} = 8,
-		Grandpa: pallet_grandpa::{Module, Call, Storage, Config, Event, ValidateUnsigned} = 10,
-		ImOnline: pallet_im_online::{Module, Call, Storage, Event<T>, ValidateUnsigned, Config<T>} = 11,
-		AuthorityDiscovery: pallet_authority_discovery::{Module, Call, Config} = 12,
-=======
 		Authorship: pallet_authorship::{Pallet, Call, Storage} = 5,
-		Staking: pallet_staking::{Pallet, Call, Storage, Config<T>, Event<T>, ValidateUnsigned} = 6,
+		Staking: pallet_staking::{Pallet, Call, Storage, Config<T>, Event<T>} = 6,
 		Offences: pallet_offences::{Pallet, Call, Storage, Event} = 7,
 		Historical: session_historical::{Pallet} = 34,
 		Session: pallet_session::{Pallet, Call, Storage, Event, Config<T>} = 8,
 		Grandpa: pallet_grandpa::{Pallet, Call, Storage, Config, Event, ValidateUnsigned} = 10,
 		ImOnline: pallet_im_online::{Pallet, Call, Storage, Event<T>, ValidateUnsigned, Config<T>} = 11,
 		AuthorityDiscovery: pallet_authority_discovery::{Pallet, Call, Config} = 12,
->>>>>>> e7bb2996
 
 		// Governance stuff; uncallable initially.
 		Democracy: pallet_democracy::{Pallet, Call, Storage, Config, Event<T>} = 13,
@@ -1078,13 +1067,8 @@
 	Block,
 	frame_system::ChainContext<Runtime>,
 	Runtime,
-<<<<<<< HEAD
-	AllModules,
-	(BabeEpochConfigMigrations, KillOffchainPhragmenStorage),
-=======
 	AllPallets,
-	BabeEpochConfigMigrations,
->>>>>>> e7bb2996
+	(BabeEpochConfigMigrations, KillOffchainPhragmenStorageTest),
 >;
 /// The payload being signed in the transactions.
 pub type SignedPayload = generic::SignedPayload<Call, SignedExtra>;
@@ -1094,8 +1078,8 @@
 }
 
 /// This is only for testing. The main migration is inside staking's `on_runtime_upgrade`.
-pub struct KillOffchainPhragmenStorage;
-impl frame_support::traits::OnRuntimeUpgrade for KillOffchainPhragmenStorage {
+pub struct KillOffchainPhragmenStorageTest;
+impl frame_support::traits::OnRuntimeUpgrade for KillOffchainPhragmenStorageTest {
 	#[cfg(feature = "try-runtime")]
 	fn pre_upgrade() -> Result<(), &'static str> {
 		pallet_staking::migrations::v6::pre_migrate::<Runtime>()
